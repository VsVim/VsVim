﻿using System;
using System.Linq;
using System.Collections.Generic;
using System.Diagnostics;
using System.Globalization;
using System.Windows;
using System.Windows.Controls;
using System.Windows.Media;
using System.Windows.Shapes;
using System.Windows.Threading;
using Microsoft.VisualStudio.Text;
using Microsoft.VisualStudio.Text.Classification;
using Microsoft.VisualStudio.Text.Editor;
using Microsoft.VisualStudio.Text.Formatting;

namespace Vim.UI.Wpf.Implementation.BlockCaret
{
    internal sealed class BlockCaret : IBlockCaret
    {
        private readonly struct CaretData
        {
            internal readonly int CaretIndex;
            internal readonly CaretDisplay CaretDisplay;
            internal readonly double CaretOpacity;
            internal readonly UIElement Element;
            internal readonly Color? Color;
            internal readonly Size Size;
            internal readonly double YDisplayOffset;
            internal readonly double BaselineOffset;
            internal readonly string CaretCharacter;

            internal CaretData(
                int caretIndex,
                CaretDisplay caretDisplay,
                double caretOpacity,
                UIElement element,
                Color? color,
                Size size,
                double displayOffset,
                double baselineOffset,
                string caretCharacter)
            {
                CaretIndex = caretIndex;
                CaretDisplay = caretDisplay;
                CaretOpacity = caretOpacity;
                Element = element;
                Color = color;
                Size = size;
                YDisplayOffset = displayOffset;
                BaselineOffset = baselineOffset;
                CaretCharacter = caretCharacter;
            }
        }

<<<<<<< HEAD
        private static readonly Point s_invalidPoint = new Point(double.NaN, double.NaN);

        private readonly IVimBufferData _vimBufferData;
        private readonly ITextView _textView;
        private readonly ISelectionUtil _selectionUtil;
=======
        private readonly IWpfTextView _textView;
>>>>>>> b9741210
        private readonly IProtectedOperations _protectedOperations;
        private readonly IEditorFormatMap _editorFormatMap;
        private readonly IClassificationFormatMap _classificationFormatMap;
        private readonly IAdornmentLayer _adornmentLayer;
        private readonly List<object> _tags = new List<object>();
        private readonly HashSet<object> _adornmentsPresent = new HashSet<object>();
        private readonly DispatcherTimer _blinkTimer;
        private readonly IControlCharUtil _controlCharUtil;

        private List<VirtualSnapshotPoint> _caretPoints = new List<VirtualSnapshotPoint>();
        private Dictionary<int, CaretData> _caretDataMap = new Dictionary<int, CaretData>();
        private CaretDisplay _caretDisplay;
        private FormattedText _formattedText;
        private bool _isDestroyed;
        private bool _isUpdating;
        private double _caretOpacity = 1.0;

        public ITextView TextView
        {
            get { return _textView; }
        }

        public CaretDisplay CaretDisplay
        {
            get { return _caretDisplay; }
            set
            {
                if (_caretDisplay != value)
                {
                    _caretDisplay = value;
                    UpdateCaret();
                }
            }
        }

        public double CaretOpacity
        {
            get { return _caretOpacity; }
            set
            {
                if (_caretOpacity != value)
                {
                    _caretOpacity = value;
                    UpdateCaret();
                }
            }
        }

<<<<<<< HEAD
        private ITextViewLine GetTextViewLineContainingPoint(VirtualSnapshotPoint caretPoint)
=======
        private IWpfTextViewLine TextViewLineContainingCaret
>>>>>>> b9741210
        {
            try
            {
                if (!_textView.IsClosed && !_textView.InLayout)
                {
                    var textViewLines = _textView.TextViewLines;
                    if (textViewLines != null && textViewLines.IsValid)
                    {
                        var line = textViewLines.GetTextViewLineContainingBufferPosition(caretPoint.Position);
                        if (line != null && line.IsValid)
                        {
                            return line;
                        }

                    }
                }
            }
            catch (InvalidOperationException ex)
            {
                VimTrace.TraceError(ex);
            }
            return null;
        }

        /// <summary>
        /// Is the real caret visible in some way?
        /// </summary>
        private bool IsRealCaretVisible(VirtualSnapshotPoint caretPoint, out ITextViewLine textViewLine)
        {
            textViewLine = null;
            if (_textView.HasAggregateFocus)
            {
                textViewLine = GetTextViewLineContainingPoint(caretPoint);
                if (textViewLine != null && textViewLine.VisibilityState != VisibilityState.Unattached)
                {
                    return true;
                }
                textViewLine = null;
            }
            return false;
        }

        private bool IsRealCaretVisible(VirtualSnapshotPoint caretPoint)
        {
            return IsRealCaretVisible(caretPoint, out var textViewLine);
        }

        internal BlockCaret(
<<<<<<< HEAD
            IVimBufferData vimBufferData,
=======
            IWpfTextView textView,
>>>>>>> b9741210
            IClassificationFormatMap classificationFormatMap,
            IEditorFormatMap formatMap,
            IAdornmentLayer layer,
            IControlCharUtil controlCharUtil,
            IProtectedOperations protectedOperations)
        {
            _vimBufferData = vimBufferData;
            _textView = _vimBufferData.TextView;
            _selectionUtil = _vimBufferData.SelectionUtil;
            _editorFormatMap = formatMap;
            _adornmentLayer = layer;
            _protectedOperations = protectedOperations;
            _classificationFormatMap = classificationFormatMap;
            _controlCharUtil = controlCharUtil;

            _textView.LayoutChanged += OnCaretEvent;
            _textView.GotAggregateFocus += OnCaretEvent;
            _textView.LostAggregateFocus += OnCaretEvent;
            _textView.Selection.SelectionChanged += OnCaretPositionChanged;
            _textView.Closed += OnTextViewClosed;

            _blinkTimer = CreateBlinkTimer(protectedOperations, OnCaretBlinkTimer);
        }

        internal BlockCaret(
            IVimBufferData vimBufferData,
            string adornmentLayerName,
            IClassificationFormatMap classificationFormatMap,
            IEditorFormatMap formatMap,
            IControlCharUtil controlCharUtil,
            IProtectedOperations protectedOperations) :
            this(
                vimBufferData,
                classificationFormatMap,
                formatMap,
                (vimBufferData.TextView as IWpfTextView).GetAdornmentLayer(adornmentLayerName),
                controlCharUtil,
                protectedOperations)
        {
        }

        /// <summary>
        /// Snap the specifed value to whole device pixels, optionally ensuring
        /// that the value is positive
        /// </summary>
        /// <param name="value"></param>
        /// <param name="ensurePositive"></param>
        /// <returns></returns>
        private double SnapToWholeDevicePixels(double value, bool ensurePositive)
        {
            var visualElement = _textView.VisualElement;
            var presentationSource = PresentationSource.FromVisual(visualElement);
            var matrix = presentationSource.CompositionTarget.TransformToDevice;
            var dpiFactor = 1.0 / matrix.M11;
            var wholePixels = Math.Round(value / dpiFactor);
            if (ensurePositive && wholePixels < 1.0)
            {
                wholePixels = 1.0;
            }
            return wholePixels * dpiFactor;
        }

        /// <summary>
        /// Get the number of milliseconds for the caret blink time.  Null is returned if the 
        /// caret should not blink
        /// </summary>
        private static int? GetCaretBlinkTime()
        {
            var blinkTime = NativeMethods.GetCaretBlinkTime();

            // The API returns INFINITE if the caret simply should not blink.  Additionally it returns
            // 0 on error which we will just treat as infinite
            if (blinkTime == NativeMethods.INFINITE || blinkTime == 0)
            {
                return null;
            }

            try
            {
                return checked((int)blinkTime);
            }
            catch (Exception)
            {
                return null;
            }
        }

        /// <summary>
        /// This helper is used to work around a reported, but unreproducable, bug. The constructor
        /// of DispatcherTimer is throwing an exception claiming a millisecond time greater 
        /// than int.MaxValue is being passed to the constructor.
        /// 
        /// This is clearly not possible given the input is an int value.  However after multiple user
        /// reports it's clear the exception is getting triggered.
        ///
        /// The only semi-plausible idea I can come up with is a floating point conversion issue.  Given
        /// that the input to Timespan is int and the compared value is double it's possible that a 
        /// conversion / rounding issue is causing int.MaxValue to become int.MaxValue + 1.  
        ///
        /// Either way though need to guard against this case to unblock users.
        /// 
        /// https://github.com/VsVim/VsVim/issues/631
        /// https://github.com/VsVim/VsVim/issues/1860
        /// </summary>
        private static DispatcherTimer CreateBlinkTimer(IProtectedOperations protectedOperations, EventHandler onCaretBlinkTimer)
        {
            var caretBlinkTime = GetCaretBlinkTime();
            var caretBlinkTimeSpan = new TimeSpan(0, 0, 0, 0, caretBlinkTime ?? int.MaxValue);
            try
            {
                var blinkTimer = new DispatcherTimer(
                    caretBlinkTimeSpan,
                    DispatcherPriority.Normal,
                    protectedOperations.GetProtectedEventHandler(onCaretBlinkTimer),
                    Dispatcher.CurrentDispatcher)
                {
                    IsEnabled = caretBlinkTime != null
                };
                return blinkTimer;
            }
            catch (ArgumentOutOfRangeException)
            {
                // Hit the bug ... just create a simple timer with a default interval.
                VimTrace.TraceError("Error creating BlockCaret DispatcherTimer");
                var blinkTimer = new DispatcherTimer(
                    TimeSpan.FromSeconds(2),
                    DispatcherPriority.Normal,
                    protectedOperations.GetProtectedEventHandler(onCaretBlinkTimer),
                    Dispatcher.CurrentDispatcher)
                {
                    IsEnabled = true
                };
                return blinkTimer;
            }
        }

        private void OnCaretEvent(object sender, EventArgs e)
        {
            UpdateCaret();
        }

        private void OnCaretBlinkTimer(object sender, EventArgs e)
        {
            foreach (var caretData in _caretDataMap.Values)
            {
                if (caretData.CaretDisplay != CaretDisplay.NormalCaret)
                {
                    caretData.Element.Opacity = caretData.Element.Opacity == 0.0 ? 1.0 : 0.0;
                }
            }
        }

        /// <summary>
        /// Whenever the caret moves it should become both visible and reset
        /// the blink timer. This is the behavior of gVim.  It can be
        /// demonstrated by simply moving the caret horizontally along a line
        /// of text. If the interval between the movement commands is shorter
        /// than the blink timer the caret will always be visible. Note that we
        /// use the selection changed event which is a superset of the caret
        /// position changed event and also includes any changes to secondary
        /// carets
        /// </summary>
        private void OnCaretPositionChanged(object sender, EventArgs e)
        {
            RestartBlinkCycle();

            UpdateCaret();
        }

        private void RestartBlinkCycle()
        {
            if (_blinkTimer.IsEnabled)
            {
                _blinkTimer.IsEnabled = false;
                _blinkTimer.IsEnabled = true;
            }

            // If the caret is invisible, make it visible
            foreach (var caretData in _caretDataMap.Values)
            {
                if (caretData.CaretDisplay != CaretDisplay.NormalCaret)
                {
                    caretData.Element.Opacity = _caretOpacity;
                }
            }
        }

        private void OnTextViewClosed(object sender, EventArgs e)
        {
            _blinkTimer.IsEnabled = false;
        }

        private void OnBlockCaretAdornmentRemoved(object tag, UIElement element)
        {
            _adornmentsPresent.Remove(tag);
        }

        private void EnsureAdnormentsRemoved()
        {
            while (_adornmentsPresent.Count > 0)
            {
                var tag = _adornmentsPresent.First();
                EnsureAdnormentRemoved(tag);
            }
        }

        private void EnsureAdnormentRemoved(object tag)
        {
            if (_adornmentsPresent.Contains(tag))
            {
                _adornmentLayer.RemoveAdornmentsByTag(tag);
                Contract.Assert(!_adornmentsPresent.Contains(tag));
            }
        }

        private string GetFormatName(int caretIndex, int numberOfCarets)
        {
            return
                numberOfCarets == 1
                ? BlockCaretFormatDefinition.Name
                : (caretIndex == 0
                    ? PrimaryCaretFormatDefinition.Name
                    : SecondaryCaretFormatDefinition.Name);
        }
        
        /// <summary>
        /// Attempt to copy the real caret color
        /// </summary>
        private Color? TryCalculateCaretColor(int caretIndex, int numberOfCarets)
        {
            var formatName = GetFormatName(caretIndex, numberOfCarets);
            const string key = EditorFormatDefinition.BackgroundColorId;
            var properties = _editorFormatMap.GetProperties(formatName);
            if (properties.Contains(key))
            {
                return (Color)properties[key];
            }

            return null;
        }

        private Point GetRealCaretVisualPoint(VirtualSnapshotPoint caretPoint)
        {
            // Default screen position is the same as that of the native caret.
            if (IsRealCaretVisible(caretPoint, out var textViewLine))
            {
                var bounds = textViewLine.GetCharacterBounds(caretPoint);
                var left = bounds.Left;
                var top = bounds.Top;

                if (_caretDisplay == CaretDisplay.Block ||
                    _caretDisplay == CaretDisplay.HalfBlock ||
                    _caretDisplay == CaretDisplay.QuarterBlock)
                {
                    var point = caretPoint.Position;
                    if (point < _textView.TextSnapshot.Length && point.GetChar() == '\t')
                    {
                        // Any kind of block caret situated on a tab floats over
                        // the last space occupied by the tab.
                        var width = textViewLine.GetCharacterBounds(point).Width;
                        var defaultWidth = _formattedText.Width;
                        var offset = Math.Max(0, width - defaultWidth);
                        left += offset;
                    }
                }
                return new Point(left, top);
            }

            return s_invalidPoint;
        }

        private void MoveCaretElementToCaret(VirtualSnapshotPoint caretPoint, CaretData caretData)
        {
            var point = GetRealCaretVisualPoint(caretPoint);
            if (point == s_invalidPoint)
            {
                caretData.Element.Visibility = Visibility.Hidden;
            }
            else
            {
                caretData.Element.Visibility = Visibility.Visible;
                if (caretData.CaretDisplay == CaretDisplay.Select)
                {
                    point = new Point(SnapToWholeDevicePixels(point.X, ensurePositive: false), point.Y);
                }
                Canvas.SetLeft(caretData.Element, point.X);
                Canvas.SetTop(caretData.Element, point.Y + caretData.YDisplayOffset);
            }
        }

        private FormattedText CreateFormattedText()
        {
            var textRunProperties = _classificationFormatMap.DefaultTextProperties;
            return new FormattedText("A", CultureInfo.CurrentUICulture, FlowDirection.LeftToRight, textRunProperties.Typeface, textRunProperties.FontRenderingEmSize, Brushes.Black);
        }

        /// <summary>
        /// Calculate the dimensions of the caret
        /// </summary>
        private Size CalculateCaretSize(VirtualSnapshotPoint caretPoint, out string caretCharacter)
        {
            caretCharacter = "";

            var defaultWidth = _formattedText.Width;
            var width = defaultWidth;
            var height = _textView.LineHeight;

            if (IsRealCaretVisible(caretPoint, out var textViewLine))
            {
<<<<<<< HEAD
                // Get the caret string and caret width.
                height = textViewLine.Height;
                var point = caretPoint.Position;
=======
                // Get the caret height.
                var line = TextViewLineContainingCaret;
                height = line.TextHeight;

                // Try to use the same line height that a selection would use.
                var textViewLines = _textView.TextViewLines;
                if (textViewLines != null && textViewLines.IsValid)
                {
                    var geometry = textViewLines.GetMarkerGeometry(line.Extent);
                    if (geometry != null)
                    {
                        height = geometry.Bounds.Height;
                    }
                }

                // Get the caret string and caret width.
                var point = _textView.Caret.Position.BufferPosition;
>>>>>>> b9741210
                var codePointInfo = new SnapshotCodePoint(point).CodePointInfo;
                if (point.Position < point.Snapshot.Length)
                {
                    var pointCharacter = point.GetChar();
                    if (_controlCharUtil.TryGetDisplayText(pointCharacter, out string caretString))
                    {
                        // Handle control character notation.
                        caretCharacter = caretString;
                        width = textViewLine.GetCharacterBounds(point).Width;
                    }
                    else if (codePointInfo == CodePointInfo.SurrogatePairHighCharacter)
                    {
                        // Handle surrogate pairs.
                        caretCharacter = new SnapshotSpan(point, 2).GetText();
                        width = textViewLine.GetCharacterBounds(point).Width;
                    }
                    else if (pointCharacter == '\t')
                    {
                        // Handle tab as no character and default width,
                        // except no wider than the tab's screen width.
                        caretCharacter = "";
                        width = Math.Min(defaultWidth, textViewLine.GetCharacterBounds(point).Width);
                    }
                    else if (pointCharacter == '\r' || pointCharacter == '\n')
                    {
                        // Handle linebreak.
                        caretCharacter = "";
                        width = textViewLine.GetCharacterBounds(point).Width;
                    }
                    else
                    {
                        // Handle ordinary UTF16 character.
                        caretCharacter = pointCharacter.ToString();
                        width = textViewLine.GetCharacterBounds(point).Width;
                    }
                }
            }

            return new Size(width, height);
        }

        private double CalculateBaselineOffset(VirtualSnapshotPoint caretPoint)
        {
            var offset = 0.0;
            if (IsRealCaretVisible(caretPoint, out var textViewLine))
            {
                offset = Math.Max(0.0, textViewLine.Baseline - _formattedText.Baseline);
            }
            return offset;
        }

        private Tuple<Rect, double, string> CalculateCaretRectAndDisplayOffset(VirtualSnapshotPoint caretPoint)
        {
            var size = CalculateCaretSize(caretPoint, out string caretCharacter);
            var point = GetRealCaretVisualPoint(caretPoint);
            var blockPoint = point;

            switch (_caretDisplay)
            {
                case CaretDisplay.Block:
                    break;

                case CaretDisplay.HalfBlock:
                    size = new Size(size.Width, size.Height / 2);
                    blockPoint = new Point(blockPoint.X, blockPoint.Y + size.Height);
                    break;

                case CaretDisplay.QuarterBlock:
                    size = new Size(size.Width, size.Height / 4);
                    blockPoint = new Point(blockPoint.X, blockPoint.Y + 3 * size.Height);
                    break;

                case CaretDisplay.Select:
                    caretCharacter = null;
                    var width = SnapToWholeDevicePixels(_textView.Caret.Width, ensurePositive: true);
                    var height = _textView.Caret.Height;

                    size = new Size(width, height);
                    break;

                case CaretDisplay.Invisible:
                case CaretDisplay.NormalCaret:
                    caretCharacter = null;
                    size = new Size(0, 0);
                    break;

                default:
                    throw new InvalidOperationException("Invalid enum value");
            }
            var rect = new Rect(blockPoint, size);
            var offset = blockPoint.Y - point.Y;
            return Tuple.Create(rect, offset, caretCharacter);
        }

        private CaretData CreateCaretData(int caretIndex, int numberOfCarets)
        {
            var caretPoint = _caretPoints[caretIndex];
            _formattedText = CreateFormattedText();
            var color = TryCalculateCaretColor(caretIndex, numberOfCarets);
            var tuple = CalculateCaretRectAndDisplayOffset(caretPoint);
            var baselineOffset = CalculateBaselineOffset(caretPoint);
            var rect = tuple.Item1;
            var width = rect.Size.Width;
            var height = rect.Size.Height;
            var offset = tuple.Item2;
            var caretCharacter = tuple.Item3;

            var formatName = GetFormatName(caretIndex, numberOfCarets);
            var properties = _editorFormatMap.GetProperties(formatName);
            var foregroundBrush = properties.GetForegroundBrush(SystemColors.WindowBrush);
            var backgroundBrush = properties.GetBackgroundBrush(SystemColors.WindowTextBrush);
            var textRunProperties = _classificationFormatMap.DefaultTextProperties;
            var typeface = textRunProperties.Typeface;
            var fontSize = textRunProperties.FontRenderingEmSize;
            var textHeight = offset + height;
            var lineHeight = _textView.LineHeight;

            if (_caretOpacity < 1.0 && backgroundBrush is SolidColorBrush solidBrush)
            {
                var alpha = (byte)Math.Round(0xff * _caretOpacity);
                var oldColor = solidBrush.Color;
                var newColor = Color.FromArgb(alpha, oldColor.R, oldColor.G, oldColor.B);
                backgroundBrush = new SolidColorBrush(newColor);
            }

            var rectangle = new Rectangle
            {
                Width = width,
                Height = baselineOffset,
                Fill = backgroundBrush,
            };

            var textBlock = new TextBlock
            {
                Text = caretCharacter,
                Foreground = foregroundBrush,
                Background = backgroundBrush,
                FontFamily = typeface.FontFamily,
                FontStretch = typeface.Stretch,
                FontWeight = typeface.Weight,
                FontStyle = typeface.Style,
                FontSize = fontSize,
                Width = width,
                Height = textHeight,
                LineHeight = lineHeight,
            };

            var element = new Canvas
            {
                Width = width,
                Height = height,
                ClipToBounds = true,
                Children =
                {
                    rectangle,
                    textBlock,
                },
            };

            Canvas.SetTop(rectangle, -offset);
            Canvas.SetLeft(textBlock, 0);

            Canvas.SetTop(textBlock, -offset + baselineOffset);
            Canvas.SetLeft(textBlock, 0);

            return new CaretData(
                caretIndex,
                _caretDisplay,
                _caretOpacity,
                element,
                color,
                rect.Size,
                offset,
                baselineOffset,
                caretCharacter);
        }

        /// <summary>
        /// This determines if the image which is used to represent the caret is stale and needs
        /// to be recreated.  
        /// </summary>
        private bool IsAdornmentStale(VirtualSnapshotPoint caretPoint, CaretData caretData, int numberOfCarets)
        {
            // Size is represented in floating point so strict equality comparison will almost 
            // always return false.  Use a simple epsilon to test the difference

            if (caretData.Color != TryCalculateCaretColor(caretData.CaretIndex, numberOfCarets)
                || caretData.CaretDisplay != _caretDisplay
                || caretData.CaretOpacity != _caretOpacity)
            {
                return true;
            }

            var tuple = CalculateCaretRectAndDisplayOffset(caretPoint);

            var epsilon = 0.001;
            var size = tuple.Item1.Size;
            if (Math.Abs(size.Height - caretData.Size.Height) > epsilon ||
                Math.Abs(size.Width - caretData.Size.Width) > epsilon)
            {
                return true;
            }

            var caretCharacter = tuple.Item3;
            if (caretData.CaretCharacter != caretCharacter)
            {
                return true;
            }

            return false;
        }

        private void EnsureCaretDisplayed()
        {
            // For normal caret we just use the standard caret.  Make sure the adornment is removed and 
            // let the normal caret win
            if (CaretDisplay == CaretDisplay.NormalCaret)
            {
                EnsureAdnormentsRemoved();
                _textView.Caret.IsHidden = false;
                return;
            }

            _textView.Caret.IsHidden = true;

            var numberOfCarets = _caretPoints.Count;
            for (var caretIndex = 0; caretIndex < numberOfCarets; caretIndex++)
            {
                if (caretIndex == _tags.Count)
                {
                    _tags.Add(new object());
                }
                var tag = _tags[caretIndex];

                var caretPoint = _caretPoints[caretIndex];
                if (_caretDataMap.TryGetValue(caretIndex, out CaretData value))
                {
                    if (IsAdornmentStale(caretPoint, value, numberOfCarets))
                    {
                        EnsureAdnormentRemoved(tag);
                        _caretDataMap[caretIndex] = CreateCaretData(caretIndex, numberOfCarets);
                    }
                }
                else
                {
                    _caretDataMap[caretIndex] = CreateCaretData(caretIndex, numberOfCarets);
                }

                var caretData = _caretDataMap[caretIndex];

                MoveCaretElementToCaret(caretPoint, caretData);
                if (!_adornmentsPresent.Contains(tag))
                {
                    var adornmentAdded =
                        _adornmentLayer.AddAdornment(
                            AdornmentPositioningBehavior.TextRelative,
                            new SnapshotSpan(caretPoint.Position, 0),
                            tag,
                            caretData.Element,
                            OnBlockCaretAdornmentRemoved);
                    if (adornmentAdded)
                    {
                        _adornmentsPresent.Add(tag);
                    }
                }
            }
            while (_caretDataMap.Count > numberOfCarets)
            {
                var caretIndex = _caretDataMap.Count - 1;
                EnsureAdnormentRemoved(_tags[caretIndex]);
                _caretDataMap.Remove(caretIndex);
            }

            // When the caret display is changed (e.g. from normal to block) we
            // need to restart the blink cycle so that the caret is immediately
            // visible.  Reported in issue #2301.
            RestartBlinkCycle();
        }

        private void UpdateCaret()
        {
            if (_isUpdating)
            {
                return;
            }

            _isUpdating = true;
            try
            {
                UpdateCaretCore();
            }
            finally
            {
                _isUpdating = false;
            }
        }

        private void UpdateCaretCore()
        {
            if (_selectionUtil.IsMultiSelectionSupported)
            {
                _caretPoints =
                    _selectionUtil.GetSelectedSpans()
                    .Select(span => span.CaretPoint)
                    .ToList();
            }
            else
            {
                _caretPoints = new List<VirtualSnapshotPoint>
                {
                    _textView.Caret.Position.VirtualBufferPosition
                };
            }

            var areAnyCaretsVisible =
                _caretPoints
                .Select(caretPoint => IsRealCaretVisible(caretPoint))
                .Any(isVisible => isVisible);

            if (!areAnyCaretsVisible)
            {
                EnsureAdnormentsRemoved();
            }
            else
            {
                EnsureCaretDisplayed();
            }
        }

        /// <summary>
        /// Destroy all of the caret related data such that the caret is free for collection.  In particular
        /// make sure to disable the DispatchTimer as keeping it alive will prevent collection
        /// </summary>
        private void DestroyCore()
        {
            _isDestroyed = true;
            _blinkTimer.IsEnabled = false;
            EnsureAdnormentsRemoved();

            if (!_textView.IsClosed)
            {
                _textView.LayoutChanged -= OnCaretEvent;
                _textView.GotAggregateFocus -= OnCaretEvent;
                _textView.LostAggregateFocus -= OnCaretEvent;
                _textView.Selection.SelectionChanged -= OnCaretPositionChanged;
                _textView.Caret.IsHidden = false;
                _textView.Closed -= OnTextViewClosed;
            }
        }

        private void MaybeDestroy()
        {
            if (!_isDestroyed)
            {
                DestroyCore();
            }
        }

        public void Destroy()
        {
            MaybeDestroy();
        }
    }
}
<|MERGE_RESOLUTION|>--- conflicted
+++ resolved
@@ -1,865 +1,846 @@
-﻿using System;
-using System.Linq;
-using System.Collections.Generic;
-using System.Diagnostics;
-using System.Globalization;
-using System.Windows;
-using System.Windows.Controls;
-using System.Windows.Media;
-using System.Windows.Shapes;
-using System.Windows.Threading;
-using Microsoft.VisualStudio.Text;
-using Microsoft.VisualStudio.Text.Classification;
-using Microsoft.VisualStudio.Text.Editor;
-using Microsoft.VisualStudio.Text.Formatting;
-
-namespace Vim.UI.Wpf.Implementation.BlockCaret
-{
-    internal sealed class BlockCaret : IBlockCaret
-    {
-        private readonly struct CaretData
-        {
-            internal readonly int CaretIndex;
-            internal readonly CaretDisplay CaretDisplay;
-            internal readonly double CaretOpacity;
-            internal readonly UIElement Element;
-            internal readonly Color? Color;
-            internal readonly Size Size;
-            internal readonly double YDisplayOffset;
-            internal readonly double BaselineOffset;
-            internal readonly string CaretCharacter;
-
-            internal CaretData(
-                int caretIndex,
-                CaretDisplay caretDisplay,
-                double caretOpacity,
-                UIElement element,
-                Color? color,
-                Size size,
-                double displayOffset,
-                double baselineOffset,
-                string caretCharacter)
-            {
-                CaretIndex = caretIndex;
-                CaretDisplay = caretDisplay;
-                CaretOpacity = caretOpacity;
-                Element = element;
-                Color = color;
-                Size = size;
-                YDisplayOffset = displayOffset;
-                BaselineOffset = baselineOffset;
-                CaretCharacter = caretCharacter;
-            }
-        }
-
-<<<<<<< HEAD
-        private static readonly Point s_invalidPoint = new Point(double.NaN, double.NaN);
-
-        private readonly IVimBufferData _vimBufferData;
-        private readonly ITextView _textView;
-        private readonly ISelectionUtil _selectionUtil;
-=======
-        private readonly IWpfTextView _textView;
->>>>>>> b9741210
-        private readonly IProtectedOperations _protectedOperations;
-        private readonly IEditorFormatMap _editorFormatMap;
-        private readonly IClassificationFormatMap _classificationFormatMap;
-        private readonly IAdornmentLayer _adornmentLayer;
-        private readonly List<object> _tags = new List<object>();
-        private readonly HashSet<object> _adornmentsPresent = new HashSet<object>();
-        private readonly DispatcherTimer _blinkTimer;
-        private readonly IControlCharUtil _controlCharUtil;
-
-        private List<VirtualSnapshotPoint> _caretPoints = new List<VirtualSnapshotPoint>();
-        private Dictionary<int, CaretData> _caretDataMap = new Dictionary<int, CaretData>();
-        private CaretDisplay _caretDisplay;
-        private FormattedText _formattedText;
-        private bool _isDestroyed;
-        private bool _isUpdating;
-        private double _caretOpacity = 1.0;
-
-        public ITextView TextView
-        {
-            get { return _textView; }
-        }
-
-        public CaretDisplay CaretDisplay
-        {
-            get { return _caretDisplay; }
-            set
-            {
-                if (_caretDisplay != value)
-                {
-                    _caretDisplay = value;
-                    UpdateCaret();
-                }
-            }
-        }
-
-        public double CaretOpacity
-        {
-            get { return _caretOpacity; }
-            set
-            {
-                if (_caretOpacity != value)
-                {
-                    _caretOpacity = value;
-                    UpdateCaret();
-                }
-            }
-        }
-
-<<<<<<< HEAD
-        private ITextViewLine GetTextViewLineContainingPoint(VirtualSnapshotPoint caretPoint)
-=======
-        private IWpfTextViewLine TextViewLineContainingCaret
->>>>>>> b9741210
-        {
-            try
-            {
-                if (!_textView.IsClosed && !_textView.InLayout)
-                {
-                    var textViewLines = _textView.TextViewLines;
-                    if (textViewLines != null && textViewLines.IsValid)
-                    {
-                        var line = textViewLines.GetTextViewLineContainingBufferPosition(caretPoint.Position);
-                        if (line != null && line.IsValid)
-                        {
-                            return line;
-                        }
-
-                    }
-                }
-            }
-            catch (InvalidOperationException ex)
-            {
-                VimTrace.TraceError(ex);
-            }
-            return null;
-        }
-
-        /// <summary>
-        /// Is the real caret visible in some way?
-        /// </summary>
-        private bool IsRealCaretVisible(VirtualSnapshotPoint caretPoint, out ITextViewLine textViewLine)
-        {
-            textViewLine = null;
-            if (_textView.HasAggregateFocus)
-            {
-                textViewLine = GetTextViewLineContainingPoint(caretPoint);
-                if (textViewLine != null && textViewLine.VisibilityState != VisibilityState.Unattached)
-                {
-                    return true;
-                }
-                textViewLine = null;
-            }
-            return false;
-        }
-
-        private bool IsRealCaretVisible(VirtualSnapshotPoint caretPoint)
-        {
-            return IsRealCaretVisible(caretPoint, out var textViewLine);
-        }
-
-        internal BlockCaret(
-<<<<<<< HEAD
-            IVimBufferData vimBufferData,
-=======
-            IWpfTextView textView,
->>>>>>> b9741210
-            IClassificationFormatMap classificationFormatMap,
-            IEditorFormatMap formatMap,
-            IAdornmentLayer layer,
-            IControlCharUtil controlCharUtil,
-            IProtectedOperations protectedOperations)
-        {
-            _vimBufferData = vimBufferData;
-            _textView = _vimBufferData.TextView;
-            _selectionUtil = _vimBufferData.SelectionUtil;
-            _editorFormatMap = formatMap;
-            _adornmentLayer = layer;
-            _protectedOperations = protectedOperations;
-            _classificationFormatMap = classificationFormatMap;
-            _controlCharUtil = controlCharUtil;
-
-            _textView.LayoutChanged += OnCaretEvent;
-            _textView.GotAggregateFocus += OnCaretEvent;
-            _textView.LostAggregateFocus += OnCaretEvent;
-            _textView.Selection.SelectionChanged += OnCaretPositionChanged;
-            _textView.Closed += OnTextViewClosed;
-
-            _blinkTimer = CreateBlinkTimer(protectedOperations, OnCaretBlinkTimer);
-        }
-
-        internal BlockCaret(
-            IVimBufferData vimBufferData,
-            string adornmentLayerName,
-            IClassificationFormatMap classificationFormatMap,
-            IEditorFormatMap formatMap,
-            IControlCharUtil controlCharUtil,
-            IProtectedOperations protectedOperations) :
-            this(
-                vimBufferData,
-                classificationFormatMap,
-                formatMap,
-                (vimBufferData.TextView as IWpfTextView).GetAdornmentLayer(adornmentLayerName),
-                controlCharUtil,
-                protectedOperations)
-        {
-        }
-
-        /// <summary>
-        /// Snap the specifed value to whole device pixels, optionally ensuring
-        /// that the value is positive
-        /// </summary>
-        /// <param name="value"></param>
-        /// <param name="ensurePositive"></param>
-        /// <returns></returns>
-        private double SnapToWholeDevicePixels(double value, bool ensurePositive)
-        {
-            var visualElement = _textView.VisualElement;
-            var presentationSource = PresentationSource.FromVisual(visualElement);
-            var matrix = presentationSource.CompositionTarget.TransformToDevice;
-            var dpiFactor = 1.0 / matrix.M11;
-            var wholePixels = Math.Round(value / dpiFactor);
-            if (ensurePositive && wholePixels < 1.0)
-            {
-                wholePixels = 1.0;
-            }
-            return wholePixels * dpiFactor;
-        }
-
-        /// <summary>
-        /// Get the number of milliseconds for the caret blink time.  Null is returned if the 
-        /// caret should not blink
-        /// </summary>
-        private static int? GetCaretBlinkTime()
-        {
-            var blinkTime = NativeMethods.GetCaretBlinkTime();
-
-            // The API returns INFINITE if the caret simply should not blink.  Additionally it returns
-            // 0 on error which we will just treat as infinite
-            if (blinkTime == NativeMethods.INFINITE || blinkTime == 0)
-            {
-                return null;
-            }
-
-            try
-            {
-                return checked((int)blinkTime);
-            }
-            catch (Exception)
-            {
-                return null;
-            }
-        }
-
-        /// <summary>
-        /// This helper is used to work around a reported, but unreproducable, bug. The constructor
-        /// of DispatcherTimer is throwing an exception claiming a millisecond time greater 
-        /// than int.MaxValue is being passed to the constructor.
-        /// 
-        /// This is clearly not possible given the input is an int value.  However after multiple user
-        /// reports it's clear the exception is getting triggered.
-        ///
-        /// The only semi-plausible idea I can come up with is a floating point conversion issue.  Given
-        /// that the input to Timespan is int and the compared value is double it's possible that a 
-        /// conversion / rounding issue is causing int.MaxValue to become int.MaxValue + 1.  
-        ///
-        /// Either way though need to guard against this case to unblock users.
-        /// 
-        /// https://github.com/VsVim/VsVim/issues/631
-        /// https://github.com/VsVim/VsVim/issues/1860
-        /// </summary>
-        private static DispatcherTimer CreateBlinkTimer(IProtectedOperations protectedOperations, EventHandler onCaretBlinkTimer)
-        {
-            var caretBlinkTime = GetCaretBlinkTime();
-            var caretBlinkTimeSpan = new TimeSpan(0, 0, 0, 0, caretBlinkTime ?? int.MaxValue);
-            try
-            {
-                var blinkTimer = new DispatcherTimer(
-                    caretBlinkTimeSpan,
-                    DispatcherPriority.Normal,
-                    protectedOperations.GetProtectedEventHandler(onCaretBlinkTimer),
-                    Dispatcher.CurrentDispatcher)
-                {
-                    IsEnabled = caretBlinkTime != null
-                };
-                return blinkTimer;
-            }
-            catch (ArgumentOutOfRangeException)
-            {
-                // Hit the bug ... just create a simple timer with a default interval.
-                VimTrace.TraceError("Error creating BlockCaret DispatcherTimer");
-                var blinkTimer = new DispatcherTimer(
-                    TimeSpan.FromSeconds(2),
-                    DispatcherPriority.Normal,
-                    protectedOperations.GetProtectedEventHandler(onCaretBlinkTimer),
-                    Dispatcher.CurrentDispatcher)
-                {
-                    IsEnabled = true
-                };
-                return blinkTimer;
-            }
-        }
-
-        private void OnCaretEvent(object sender, EventArgs e)
-        {
-            UpdateCaret();
-        }
-
-        private void OnCaretBlinkTimer(object sender, EventArgs e)
-        {
-            foreach (var caretData in _caretDataMap.Values)
-            {
-                if (caretData.CaretDisplay != CaretDisplay.NormalCaret)
-                {
-                    caretData.Element.Opacity = caretData.Element.Opacity == 0.0 ? 1.0 : 0.0;
-                }
-            }
-        }
-
-        /// <summary>
-        /// Whenever the caret moves it should become both visible and reset
-        /// the blink timer. This is the behavior of gVim.  It can be
-        /// demonstrated by simply moving the caret horizontally along a line
-        /// of text. If the interval between the movement commands is shorter
-        /// than the blink timer the caret will always be visible. Note that we
-        /// use the selection changed event which is a superset of the caret
-        /// position changed event and also includes any changes to secondary
-        /// carets
-        /// </summary>
-        private void OnCaretPositionChanged(object sender, EventArgs e)
-        {
-            RestartBlinkCycle();
-
-            UpdateCaret();
-        }
-
-        private void RestartBlinkCycle()
-        {
-            if (_blinkTimer.IsEnabled)
-            {
-                _blinkTimer.IsEnabled = false;
-                _blinkTimer.IsEnabled = true;
-            }
-
-            // If the caret is invisible, make it visible
-            foreach (var caretData in _caretDataMap.Values)
-            {
-                if (caretData.CaretDisplay != CaretDisplay.NormalCaret)
-                {
-                    caretData.Element.Opacity = _caretOpacity;
-                }
-            }
-        }
-
-        private void OnTextViewClosed(object sender, EventArgs e)
-        {
-            _blinkTimer.IsEnabled = false;
-        }
-
-        private void OnBlockCaretAdornmentRemoved(object tag, UIElement element)
-        {
-            _adornmentsPresent.Remove(tag);
-        }
-
-        private void EnsureAdnormentsRemoved()
-        {
-            while (_adornmentsPresent.Count > 0)
-            {
-                var tag = _adornmentsPresent.First();
-                EnsureAdnormentRemoved(tag);
-            }
-        }
-
-        private void EnsureAdnormentRemoved(object tag)
-        {
-            if (_adornmentsPresent.Contains(tag))
-            {
-                _adornmentLayer.RemoveAdornmentsByTag(tag);
-                Contract.Assert(!_adornmentsPresent.Contains(tag));
-            }
-        }
-
-        private string GetFormatName(int caretIndex, int numberOfCarets)
-        {
-            return
-                numberOfCarets == 1
-                ? BlockCaretFormatDefinition.Name
-                : (caretIndex == 0
-                    ? PrimaryCaretFormatDefinition.Name
-                    : SecondaryCaretFormatDefinition.Name);
-        }
-        
-        /// <summary>
-        /// Attempt to copy the real caret color
-        /// </summary>
-        private Color? TryCalculateCaretColor(int caretIndex, int numberOfCarets)
-        {
-            var formatName = GetFormatName(caretIndex, numberOfCarets);
-            const string key = EditorFormatDefinition.BackgroundColorId;
-            var properties = _editorFormatMap.GetProperties(formatName);
-            if (properties.Contains(key))
-            {
-                return (Color)properties[key];
-            }
-
-            return null;
-        }
-
-        private Point GetRealCaretVisualPoint(VirtualSnapshotPoint caretPoint)
-        {
-            // Default screen position is the same as that of the native caret.
-            if (IsRealCaretVisible(caretPoint, out var textViewLine))
-            {
-                var bounds = textViewLine.GetCharacterBounds(caretPoint);
-                var left = bounds.Left;
-                var top = bounds.Top;
-
-                if (_caretDisplay == CaretDisplay.Block ||
-                    _caretDisplay == CaretDisplay.HalfBlock ||
-                    _caretDisplay == CaretDisplay.QuarterBlock)
-                {
-                    var point = caretPoint.Position;
-                    if (point < _textView.TextSnapshot.Length && point.GetChar() == '\t')
-                    {
-                        // Any kind of block caret situated on a tab floats over
-                        // the last space occupied by the tab.
-                        var width = textViewLine.GetCharacterBounds(point).Width;
-                        var defaultWidth = _formattedText.Width;
-                        var offset = Math.Max(0, width - defaultWidth);
-                        left += offset;
-                    }
-                }
-                return new Point(left, top);
-            }
-
-            return s_invalidPoint;
-        }
-
-        private void MoveCaretElementToCaret(VirtualSnapshotPoint caretPoint, CaretData caretData)
-        {
-            var point = GetRealCaretVisualPoint(caretPoint);
-            if (point == s_invalidPoint)
-            {
-                caretData.Element.Visibility = Visibility.Hidden;
-            }
-            else
-            {
-                caretData.Element.Visibility = Visibility.Visible;
-                if (caretData.CaretDisplay == CaretDisplay.Select)
-                {
-                    point = new Point(SnapToWholeDevicePixels(point.X, ensurePositive: false), point.Y);
-                }
-                Canvas.SetLeft(caretData.Element, point.X);
-                Canvas.SetTop(caretData.Element, point.Y + caretData.YDisplayOffset);
-            }
-        }
-
-        private FormattedText CreateFormattedText()
-        {
-            var textRunProperties = _classificationFormatMap.DefaultTextProperties;
-            return new FormattedText("A", CultureInfo.CurrentUICulture, FlowDirection.LeftToRight, textRunProperties.Typeface, textRunProperties.FontRenderingEmSize, Brushes.Black);
-        }
-
-        /// <summary>
-        /// Calculate the dimensions of the caret
-        /// </summary>
-        private Size CalculateCaretSize(VirtualSnapshotPoint caretPoint, out string caretCharacter)
-        {
-            caretCharacter = "";
-
-            var defaultWidth = _formattedText.Width;
-            var width = defaultWidth;
-            var height = _textView.LineHeight;
-
-            if (IsRealCaretVisible(caretPoint, out var textViewLine))
-            {
-<<<<<<< HEAD
-                // Get the caret string and caret width.
-                height = textViewLine.Height;
-                var point = caretPoint.Position;
-=======
-                // Get the caret height.
-                var line = TextViewLineContainingCaret;
-                height = line.TextHeight;
-
-                // Try to use the same line height that a selection would use.
-                var textViewLines = _textView.TextViewLines;
-                if (textViewLines != null && textViewLines.IsValid)
-                {
-                    var geometry = textViewLines.GetMarkerGeometry(line.Extent);
-                    if (geometry != null)
-                    {
-                        height = geometry.Bounds.Height;
-                    }
-                }
-
-                // Get the caret string and caret width.
-                var point = _textView.Caret.Position.BufferPosition;
->>>>>>> b9741210
-                var codePointInfo = new SnapshotCodePoint(point).CodePointInfo;
-                if (point.Position < point.Snapshot.Length)
-                {
-                    var pointCharacter = point.GetChar();
-                    if (_controlCharUtil.TryGetDisplayText(pointCharacter, out string caretString))
-                    {
-                        // Handle control character notation.
-                        caretCharacter = caretString;
-                        width = textViewLine.GetCharacterBounds(point).Width;
-                    }
-                    else if (codePointInfo == CodePointInfo.SurrogatePairHighCharacter)
-                    {
-                        // Handle surrogate pairs.
-                        caretCharacter = new SnapshotSpan(point, 2).GetText();
-                        width = textViewLine.GetCharacterBounds(point).Width;
-                    }
-                    else if (pointCharacter == '\t')
-                    {
-                        // Handle tab as no character and default width,
-                        // except no wider than the tab's screen width.
-                        caretCharacter = "";
-                        width = Math.Min(defaultWidth, textViewLine.GetCharacterBounds(point).Width);
-                    }
-                    else if (pointCharacter == '\r' || pointCharacter == '\n')
-                    {
-                        // Handle linebreak.
-                        caretCharacter = "";
-                        width = textViewLine.GetCharacterBounds(point).Width;
-                    }
-                    else
-                    {
-                        // Handle ordinary UTF16 character.
-                        caretCharacter = pointCharacter.ToString();
-                        width = textViewLine.GetCharacterBounds(point).Width;
-                    }
-                }
-            }
-
-            return new Size(width, height);
-        }
-
-        private double CalculateBaselineOffset(VirtualSnapshotPoint caretPoint)
-        {
-            var offset = 0.0;
-            if (IsRealCaretVisible(caretPoint, out var textViewLine))
-            {
-                offset = Math.Max(0.0, textViewLine.Baseline - _formattedText.Baseline);
-            }
-            return offset;
-        }
-
-        private Tuple<Rect, double, string> CalculateCaretRectAndDisplayOffset(VirtualSnapshotPoint caretPoint)
-        {
-            var size = CalculateCaretSize(caretPoint, out string caretCharacter);
-            var point = GetRealCaretVisualPoint(caretPoint);
-            var blockPoint = point;
-
-            switch (_caretDisplay)
-            {
-                case CaretDisplay.Block:
-                    break;
-
-                case CaretDisplay.HalfBlock:
-                    size = new Size(size.Width, size.Height / 2);
-                    blockPoint = new Point(blockPoint.X, blockPoint.Y + size.Height);
-                    break;
-
-                case CaretDisplay.QuarterBlock:
-                    size = new Size(size.Width, size.Height / 4);
-                    blockPoint = new Point(blockPoint.X, blockPoint.Y + 3 * size.Height);
-                    break;
-
-                case CaretDisplay.Select:
-                    caretCharacter = null;
-                    var width = SnapToWholeDevicePixels(_textView.Caret.Width, ensurePositive: true);
-                    var height = _textView.Caret.Height;
-
-                    size = new Size(width, height);
-                    break;
-
-                case CaretDisplay.Invisible:
-                case CaretDisplay.NormalCaret:
-                    caretCharacter = null;
-                    size = new Size(0, 0);
-                    break;
-
-                default:
-                    throw new InvalidOperationException("Invalid enum value");
-            }
-            var rect = new Rect(blockPoint, size);
-            var offset = blockPoint.Y - point.Y;
-            return Tuple.Create(rect, offset, caretCharacter);
-        }
-
-        private CaretData CreateCaretData(int caretIndex, int numberOfCarets)
-        {
-            var caretPoint = _caretPoints[caretIndex];
-            _formattedText = CreateFormattedText();
-            var color = TryCalculateCaretColor(caretIndex, numberOfCarets);
-            var tuple = CalculateCaretRectAndDisplayOffset(caretPoint);
-            var baselineOffset = CalculateBaselineOffset(caretPoint);
-            var rect = tuple.Item1;
-            var width = rect.Size.Width;
-            var height = rect.Size.Height;
-            var offset = tuple.Item2;
-            var caretCharacter = tuple.Item3;
-
-            var formatName = GetFormatName(caretIndex, numberOfCarets);
-            var properties = _editorFormatMap.GetProperties(formatName);
-            var foregroundBrush = properties.GetForegroundBrush(SystemColors.WindowBrush);
-            var backgroundBrush = properties.GetBackgroundBrush(SystemColors.WindowTextBrush);
-            var textRunProperties = _classificationFormatMap.DefaultTextProperties;
-            var typeface = textRunProperties.Typeface;
-            var fontSize = textRunProperties.FontRenderingEmSize;
-            var textHeight = offset + height;
-            var lineHeight = _textView.LineHeight;
-
-            if (_caretOpacity < 1.0 && backgroundBrush is SolidColorBrush solidBrush)
-            {
-                var alpha = (byte)Math.Round(0xff * _caretOpacity);
-                var oldColor = solidBrush.Color;
-                var newColor = Color.FromArgb(alpha, oldColor.R, oldColor.G, oldColor.B);
-                backgroundBrush = new SolidColorBrush(newColor);
-            }
-
-            var rectangle = new Rectangle
-            {
-                Width = width,
-                Height = baselineOffset,
-                Fill = backgroundBrush,
-            };
-
-            var textBlock = new TextBlock
-            {
-                Text = caretCharacter,
-                Foreground = foregroundBrush,
-                Background = backgroundBrush,
-                FontFamily = typeface.FontFamily,
-                FontStretch = typeface.Stretch,
-                FontWeight = typeface.Weight,
-                FontStyle = typeface.Style,
-                FontSize = fontSize,
-                Width = width,
-                Height = textHeight,
-                LineHeight = lineHeight,
-            };
-
-            var element = new Canvas
-            {
-                Width = width,
-                Height = height,
-                ClipToBounds = true,
-                Children =
-                {
-                    rectangle,
-                    textBlock,
-                },
-            };
-
-            Canvas.SetTop(rectangle, -offset);
-            Canvas.SetLeft(textBlock, 0);
-
-            Canvas.SetTop(textBlock, -offset + baselineOffset);
-            Canvas.SetLeft(textBlock, 0);
-
-            return new CaretData(
-                caretIndex,
-                _caretDisplay,
-                _caretOpacity,
-                element,
-                color,
-                rect.Size,
-                offset,
-                baselineOffset,
-                caretCharacter);
-        }
-
-        /// <summary>
-        /// This determines if the image which is used to represent the caret is stale and needs
-        /// to be recreated.  
-        /// </summary>
-        private bool IsAdornmentStale(VirtualSnapshotPoint caretPoint, CaretData caretData, int numberOfCarets)
-        {
-            // Size is represented in floating point so strict equality comparison will almost 
-            // always return false.  Use a simple epsilon to test the difference
-
-            if (caretData.Color != TryCalculateCaretColor(caretData.CaretIndex, numberOfCarets)
-                || caretData.CaretDisplay != _caretDisplay
-                || caretData.CaretOpacity != _caretOpacity)
-            {
-                return true;
-            }
-
-            var tuple = CalculateCaretRectAndDisplayOffset(caretPoint);
-
-            var epsilon = 0.001;
-            var size = tuple.Item1.Size;
-            if (Math.Abs(size.Height - caretData.Size.Height) > epsilon ||
-                Math.Abs(size.Width - caretData.Size.Width) > epsilon)
-            {
-                return true;
-            }
-
-            var caretCharacter = tuple.Item3;
-            if (caretData.CaretCharacter != caretCharacter)
-            {
-                return true;
-            }
-
-            return false;
-        }
-
-        private void EnsureCaretDisplayed()
-        {
-            // For normal caret we just use the standard caret.  Make sure the adornment is removed and 
-            // let the normal caret win
-            if (CaretDisplay == CaretDisplay.NormalCaret)
-            {
-                EnsureAdnormentsRemoved();
-                _textView.Caret.IsHidden = false;
-                return;
-            }
-
-            _textView.Caret.IsHidden = true;
-
-            var numberOfCarets = _caretPoints.Count;
-            for (var caretIndex = 0; caretIndex < numberOfCarets; caretIndex++)
-            {
-                if (caretIndex == _tags.Count)
-                {
-                    _tags.Add(new object());
-                }
-                var tag = _tags[caretIndex];
-
-                var caretPoint = _caretPoints[caretIndex];
-                if (_caretDataMap.TryGetValue(caretIndex, out CaretData value))
-                {
-                    if (IsAdornmentStale(caretPoint, value, numberOfCarets))
-                    {
-                        EnsureAdnormentRemoved(tag);
-                        _caretDataMap[caretIndex] = CreateCaretData(caretIndex, numberOfCarets);
-                    }
-                }
-                else
-                {
-                    _caretDataMap[caretIndex] = CreateCaretData(caretIndex, numberOfCarets);
-                }
-
-                var caretData = _caretDataMap[caretIndex];
-
-                MoveCaretElementToCaret(caretPoint, caretData);
-                if (!_adornmentsPresent.Contains(tag))
-                {
-                    var adornmentAdded =
-                        _adornmentLayer.AddAdornment(
-                            AdornmentPositioningBehavior.TextRelative,
-                            new SnapshotSpan(caretPoint.Position, 0),
-                            tag,
-                            caretData.Element,
-                            OnBlockCaretAdornmentRemoved);
-                    if (adornmentAdded)
-                    {
-                        _adornmentsPresent.Add(tag);
-                    }
-                }
-            }
-            while (_caretDataMap.Count > numberOfCarets)
-            {
-                var caretIndex = _caretDataMap.Count - 1;
-                EnsureAdnormentRemoved(_tags[caretIndex]);
-                _caretDataMap.Remove(caretIndex);
-            }
-
-            // When the caret display is changed (e.g. from normal to block) we
-            // need to restart the blink cycle so that the caret is immediately
-            // visible.  Reported in issue #2301.
-            RestartBlinkCycle();
-        }
-
-        private void UpdateCaret()
-        {
-            if (_isUpdating)
-            {
-                return;
-            }
-
-            _isUpdating = true;
-            try
-            {
-                UpdateCaretCore();
-            }
-            finally
-            {
-                _isUpdating = false;
-            }
-        }
-
-        private void UpdateCaretCore()
-        {
-            if (_selectionUtil.IsMultiSelectionSupported)
-            {
-                _caretPoints =
-                    _selectionUtil.GetSelectedSpans()
-                    .Select(span => span.CaretPoint)
-                    .ToList();
-            }
-            else
-            {
-                _caretPoints = new List<VirtualSnapshotPoint>
-                {
-                    _textView.Caret.Position.VirtualBufferPosition
-                };
-            }
-
-            var areAnyCaretsVisible =
-                _caretPoints
-                .Select(caretPoint => IsRealCaretVisible(caretPoint))
-                .Any(isVisible => isVisible);
-
-            if (!areAnyCaretsVisible)
-            {
-                EnsureAdnormentsRemoved();
-            }
-            else
-            {
-                EnsureCaretDisplayed();
-            }
-        }
-
-        /// <summary>
-        /// Destroy all of the caret related data such that the caret is free for collection.  In particular
-        /// make sure to disable the DispatchTimer as keeping it alive will prevent collection
-        /// </summary>
-        private void DestroyCore()
-        {
-            _isDestroyed = true;
-            _blinkTimer.IsEnabled = false;
-            EnsureAdnormentsRemoved();
-
-            if (!_textView.IsClosed)
-            {
-                _textView.LayoutChanged -= OnCaretEvent;
-                _textView.GotAggregateFocus -= OnCaretEvent;
-                _textView.LostAggregateFocus -= OnCaretEvent;
-                _textView.Selection.SelectionChanged -= OnCaretPositionChanged;
-                _textView.Caret.IsHidden = false;
-                _textView.Closed -= OnTextViewClosed;
-            }
-        }
-
-        private void MaybeDestroy()
-        {
-            if (!_isDestroyed)
-            {
-                DestroyCore();
-            }
-        }
-
-        public void Destroy()
-        {
-            MaybeDestroy();
-        }
-    }
-}
+﻿using System;
+using System.Linq;
+using System.Collections.Generic;
+using System.Diagnostics;
+using System.Globalization;
+using System.Windows;
+using System.Windows.Controls;
+using System.Windows.Media;
+using System.Windows.Shapes;
+using System.Windows.Threading;
+using Microsoft.VisualStudio.Text;
+using Microsoft.VisualStudio.Text.Classification;
+using Microsoft.VisualStudio.Text.Editor;
+using Microsoft.VisualStudio.Text.Formatting;
+
+namespace Vim.UI.Wpf.Implementation.BlockCaret
+{
+    internal sealed class BlockCaret : IBlockCaret
+    {
+        private readonly struct CaretData
+        {
+            internal readonly int CaretIndex;
+            internal readonly CaretDisplay CaretDisplay;
+            internal readonly double CaretOpacity;
+            internal readonly UIElement Element;
+            internal readonly Color? Color;
+            internal readonly Size Size;
+            internal readonly double YDisplayOffset;
+            internal readonly double BaselineOffset;
+            internal readonly string CaretCharacter;
+
+            internal CaretData(
+                int caretIndex,
+                CaretDisplay caretDisplay,
+                double caretOpacity,
+                UIElement element,
+                Color? color,
+                Size size,
+                double displayOffset,
+                double baselineOffset,
+                string caretCharacter)
+            {
+                CaretIndex = caretIndex;
+                CaretDisplay = caretDisplay;
+                CaretOpacity = caretOpacity;
+                Element = element;
+                Color = color;
+                Size = size;
+                YDisplayOffset = displayOffset;
+                BaselineOffset = baselineOffset;
+                CaretCharacter = caretCharacter;
+            }
+        }
+
+        private static readonly Point s_invalidPoint = new Point(double.NaN, double.NaN);
+
+        private readonly IVimBufferData _vimBufferData;
+        private readonly IWpfTextView _textView;
+        private readonly ISelectionUtil _selectionUtil;
+        private readonly IProtectedOperations _protectedOperations;
+        private readonly IEditorFormatMap _editorFormatMap;
+        private readonly IClassificationFormatMap _classificationFormatMap;
+        private readonly IAdornmentLayer _adornmentLayer;
+        private readonly List<object> _tags = new List<object>();
+        private readonly HashSet<object> _adornmentsPresent = new HashSet<object>();
+        private readonly DispatcherTimer _blinkTimer;
+        private readonly IControlCharUtil _controlCharUtil;
+
+        private List<VirtualSnapshotPoint> _caretPoints = new List<VirtualSnapshotPoint>();
+        private Dictionary<int, CaretData> _caretDataMap = new Dictionary<int, CaretData>();
+        private CaretDisplay _caretDisplay;
+        private FormattedText _formattedText;
+        private bool _isDestroyed;
+        private bool _isUpdating;
+        private double _caretOpacity = 1.0;
+
+        public ITextView TextView
+        {
+            get { return _textView; }
+        }
+
+        public CaretDisplay CaretDisplay
+        {
+            get { return _caretDisplay; }
+            set
+            {
+                if (_caretDisplay != value)
+                {
+                    _caretDisplay = value;
+                    UpdateCaret();
+                }
+            }
+        }
+
+        public double CaretOpacity
+        {
+            get { return _caretOpacity; }
+            set
+            {
+                if (_caretOpacity != value)
+                {
+                    _caretOpacity = value;
+                    UpdateCaret();
+                }
+            }
+        }
+
+        private IWpfTextViewLine GetTextViewLineContainingPoint(VirtualSnapshotPoint caretPoint)
+        {
+            try
+            {
+                if (!_textView.IsClosed && !_textView.InLayout)
+                {
+                    var textViewLines = _textView.TextViewLines;
+                    if (textViewLines != null && textViewLines.IsValid)
+                    {
+                        var line = textViewLines.GetTextViewLineContainingBufferPosition(caretPoint.Position);
+                        if (line != null && line.IsValid)
+                        {
+                            return line;
+                        }
+
+                    }
+                }
+            }
+            catch (InvalidOperationException ex)
+            {
+                VimTrace.TraceError(ex);
+            }
+            return null;
+        }
+
+        /// <summary>
+        /// Is the real caret visible in some way?
+        /// </summary>
+        private bool IsRealCaretVisible(VirtualSnapshotPoint caretPoint, out ITextViewLine textViewLine)
+        {
+            textViewLine = null;
+            if (_textView.HasAggregateFocus)
+            {
+                textViewLine = GetTextViewLineContainingPoint(caretPoint);
+                if (textViewLine != null && textViewLine.VisibilityState != VisibilityState.Unattached)
+                {
+                    return true;
+                }
+                textViewLine = null;
+            }
+            return false;
+        }
+
+        private bool IsRealCaretVisible(VirtualSnapshotPoint caretPoint)
+        {
+            return IsRealCaretVisible(caretPoint, out var textViewLine);
+        }
+
+        internal BlockCaret(
+            IVimBufferData vimBufferData,
+            IClassificationFormatMap classificationFormatMap,
+            IEditorFormatMap formatMap,
+            IAdornmentLayer layer,
+            IControlCharUtil controlCharUtil,
+            IProtectedOperations protectedOperations)
+        {
+            _vimBufferData = vimBufferData;
+            _textView = (IWpfTextView)_vimBufferData.TextView;
+            _selectionUtil = _vimBufferData.SelectionUtil;
+            _editorFormatMap = formatMap;
+            _adornmentLayer = layer;
+            _protectedOperations = protectedOperations;
+            _classificationFormatMap = classificationFormatMap;
+            _controlCharUtil = controlCharUtil;
+
+            _textView.LayoutChanged += OnCaretEvent;
+            _textView.GotAggregateFocus += OnCaretEvent;
+            _textView.LostAggregateFocus += OnCaretEvent;
+            _textView.Selection.SelectionChanged += OnCaretPositionChanged;
+            _textView.Closed += OnTextViewClosed;
+
+            _blinkTimer = CreateBlinkTimer(protectedOperations, OnCaretBlinkTimer);
+        }
+
+        internal BlockCaret(
+            IVimBufferData vimBufferData,
+            string adornmentLayerName,
+            IClassificationFormatMap classificationFormatMap,
+            IEditorFormatMap formatMap,
+            IControlCharUtil controlCharUtil,
+            IProtectedOperations protectedOperations) :
+            this(
+                vimBufferData,
+                classificationFormatMap,
+                formatMap,
+                (vimBufferData.TextView as IWpfTextView).GetAdornmentLayer(adornmentLayerName),
+                controlCharUtil,
+                protectedOperations)
+        {
+        }
+
+        /// <summary>
+        /// Snap the specifed value to whole device pixels, optionally ensuring
+        /// that the value is positive
+        /// </summary>
+        /// <param name="value"></param>
+        /// <param name="ensurePositive"></param>
+        /// <returns></returns>
+        private double SnapToWholeDevicePixels(double value, bool ensurePositive)
+        {
+            var visualElement = _textView.VisualElement;
+            var presentationSource = PresentationSource.FromVisual(visualElement);
+            var matrix = presentationSource.CompositionTarget.TransformToDevice;
+            var dpiFactor = 1.0 / matrix.M11;
+            var wholePixels = Math.Round(value / dpiFactor);
+            if (ensurePositive && wholePixels < 1.0)
+            {
+                wholePixels = 1.0;
+            }
+            return wholePixels * dpiFactor;
+        }
+
+        /// <summary>
+        /// Get the number of milliseconds for the caret blink time.  Null is returned if the 
+        /// caret should not blink
+        /// </summary>
+        private static int? GetCaretBlinkTime()
+        {
+            var blinkTime = NativeMethods.GetCaretBlinkTime();
+
+            // The API returns INFINITE if the caret simply should not blink.  Additionally it returns
+            // 0 on error which we will just treat as infinite
+            if (blinkTime == NativeMethods.INFINITE || blinkTime == 0)
+            {
+                return null;
+            }
+
+            try
+            {
+                return checked((int)blinkTime);
+            }
+            catch (Exception)
+            {
+                return null;
+            }
+        }
+
+        /// <summary>
+        /// This helper is used to work around a reported, but unreproducable, bug. The constructor
+        /// of DispatcherTimer is throwing an exception claiming a millisecond time greater 
+        /// than int.MaxValue is being passed to the constructor.
+        /// 
+        /// This is clearly not possible given the input is an int value.  However after multiple user
+        /// reports it's clear the exception is getting triggered.
+        ///
+        /// The only semi-plausible idea I can come up with is a floating point conversion issue.  Given
+        /// that the input to Timespan is int and the compared value is double it's possible that a 
+        /// conversion / rounding issue is causing int.MaxValue to become int.MaxValue + 1.  
+        ///
+        /// Either way though need to guard against this case to unblock users.
+        /// 
+        /// https://github.com/VsVim/VsVim/issues/631
+        /// https://github.com/VsVim/VsVim/issues/1860
+        /// </summary>
+        private static DispatcherTimer CreateBlinkTimer(IProtectedOperations protectedOperations, EventHandler onCaretBlinkTimer)
+        {
+            var caretBlinkTime = GetCaretBlinkTime();
+            var caretBlinkTimeSpan = new TimeSpan(0, 0, 0, 0, caretBlinkTime ?? int.MaxValue);
+            try
+            {
+                var blinkTimer = new DispatcherTimer(
+                    caretBlinkTimeSpan,
+                    DispatcherPriority.Normal,
+                    protectedOperations.GetProtectedEventHandler(onCaretBlinkTimer),
+                    Dispatcher.CurrentDispatcher)
+                {
+                    IsEnabled = caretBlinkTime != null
+                };
+                return blinkTimer;
+            }
+            catch (ArgumentOutOfRangeException)
+            {
+                // Hit the bug ... just create a simple timer with a default interval.
+                VimTrace.TraceError("Error creating BlockCaret DispatcherTimer");
+                var blinkTimer = new DispatcherTimer(
+                    TimeSpan.FromSeconds(2),
+                    DispatcherPriority.Normal,
+                    protectedOperations.GetProtectedEventHandler(onCaretBlinkTimer),
+                    Dispatcher.CurrentDispatcher)
+                {
+                    IsEnabled = true
+                };
+                return blinkTimer;
+            }
+        }
+
+        private void OnCaretEvent(object sender, EventArgs e)
+        {
+            UpdateCaret();
+        }
+
+        private void OnCaretBlinkTimer(object sender, EventArgs e)
+        {
+            foreach (var caretData in _caretDataMap.Values)
+            {
+                if (caretData.CaretDisplay != CaretDisplay.NormalCaret)
+                {
+                    caretData.Element.Opacity = caretData.Element.Opacity == 0.0 ? 1.0 : 0.0;
+                }
+            }
+        }
+
+        /// <summary>
+        /// Whenever the caret moves it should become both visible and reset
+        /// the blink timer. This is the behavior of gVim.  It can be
+        /// demonstrated by simply moving the caret horizontally along a line
+        /// of text. If the interval between the movement commands is shorter
+        /// than the blink timer the caret will always be visible. Note that we
+        /// use the selection changed event which is a superset of the caret
+        /// position changed event and also includes any changes to secondary
+        /// carets
+        /// </summary>
+        private void OnCaretPositionChanged(object sender, EventArgs e)
+        {
+            RestartBlinkCycle();
+
+            UpdateCaret();
+        }
+
+        private void RestartBlinkCycle()
+        {
+            if (_blinkTimer.IsEnabled)
+            {
+                _blinkTimer.IsEnabled = false;
+                _blinkTimer.IsEnabled = true;
+            }
+
+            // If the caret is invisible, make it visible
+            foreach (var caretData in _caretDataMap.Values)
+            {
+                if (caretData.CaretDisplay != CaretDisplay.NormalCaret)
+                {
+                    caretData.Element.Opacity = _caretOpacity;
+                }
+            }
+        }
+
+        private void OnTextViewClosed(object sender, EventArgs e)
+        {
+            _blinkTimer.IsEnabled = false;
+        }
+
+        private void OnBlockCaretAdornmentRemoved(object tag, UIElement element)
+        {
+            _adornmentsPresent.Remove(tag);
+        }
+
+        private void EnsureAdnormentsRemoved()
+        {
+            while (_adornmentsPresent.Count > 0)
+            {
+                var tag = _adornmentsPresent.First();
+                EnsureAdnormentRemoved(tag);
+            }
+        }
+
+        private void EnsureAdnormentRemoved(object tag)
+        {
+            if (_adornmentsPresent.Contains(tag))
+            {
+                _adornmentLayer.RemoveAdornmentsByTag(tag);
+                Contract.Assert(!_adornmentsPresent.Contains(tag));
+            }
+        }
+
+        private string GetFormatName(int caretIndex, int numberOfCarets)
+        {
+            return
+                numberOfCarets == 1
+                ? BlockCaretFormatDefinition.Name
+                : (caretIndex == 0
+                    ? PrimaryCaretFormatDefinition.Name
+                    : SecondaryCaretFormatDefinition.Name);
+        }
+        
+        /// <summary>
+        /// Attempt to copy the real caret color
+        /// </summary>
+        private Color? TryCalculateCaretColor(int caretIndex, int numberOfCarets)
+        {
+            var formatName = GetFormatName(caretIndex, numberOfCarets);
+            const string key = EditorFormatDefinition.BackgroundColorId;
+            var properties = _editorFormatMap.GetProperties(formatName);
+            if (properties.Contains(key))
+            {
+                return (Color)properties[key];
+            }
+
+            return null;
+        }
+
+        private Point GetRealCaretVisualPoint(VirtualSnapshotPoint caretPoint)
+        {
+            // Default screen position is the same as that of the native caret.
+            if (IsRealCaretVisible(caretPoint, out var textViewLine))
+            {
+                var bounds = textViewLine.GetCharacterBounds(caretPoint);
+                var left = bounds.Left;
+                var top = bounds.Top;
+
+                if (_caretDisplay == CaretDisplay.Block ||
+                    _caretDisplay == CaretDisplay.HalfBlock ||
+                    _caretDisplay == CaretDisplay.QuarterBlock)
+                {
+                    var point = caretPoint.Position;
+                    if (point < _textView.TextSnapshot.Length && point.GetChar() == '\t')
+                    {
+                        // Any kind of block caret situated on a tab floats over
+                        // the last space occupied by the tab.
+                        var width = textViewLine.GetCharacterBounds(point).Width;
+                        var defaultWidth = _formattedText.Width;
+                        var offset = Math.Max(0, width - defaultWidth);
+                        left += offset;
+                    }
+                }
+                return new Point(left, top);
+            }
+
+            return s_invalidPoint;
+        }
+
+        private void MoveCaretElementToCaret(VirtualSnapshotPoint caretPoint, CaretData caretData)
+        {
+            var point = GetRealCaretVisualPoint(caretPoint);
+            if (point == s_invalidPoint)
+            {
+                caretData.Element.Visibility = Visibility.Hidden;
+            }
+            else
+            {
+                caretData.Element.Visibility = Visibility.Visible;
+                if (caretData.CaretDisplay == CaretDisplay.Select)
+                {
+                    point = new Point(SnapToWholeDevicePixels(point.X, ensurePositive: false), point.Y);
+                }
+                Canvas.SetLeft(caretData.Element, point.X);
+                Canvas.SetTop(caretData.Element, point.Y + caretData.YDisplayOffset);
+            }
+        }
+
+        private FormattedText CreateFormattedText()
+        {
+            var textRunProperties = _classificationFormatMap.DefaultTextProperties;
+            return new FormattedText("A", CultureInfo.CurrentUICulture, FlowDirection.LeftToRight, textRunProperties.Typeface, textRunProperties.FontRenderingEmSize, Brushes.Black);
+        }
+
+        /// <summary>
+        /// Calculate the dimensions of the caret
+        /// </summary>
+        private Size CalculateCaretSize(VirtualSnapshotPoint caretPoint, out string caretCharacter)
+        {
+            caretCharacter = "";
+
+            var defaultWidth = _formattedText.Width;
+            var width = defaultWidth;
+            var height = _textView.LineHeight;
+
+            if (IsRealCaretVisible(caretPoint, out var textViewLine))
+            {
+                // Get the caret height.
+                height = line.TextHeight;
+
+                // Try to use the same line height that a selection would use.
+                var textViewLines = _textView.TextViewLines;
+                if (textViewLines != null && textViewLines.IsValid)
+                {
+                    var geometry = textViewLines.GetMarkerGeometry(line.Extent);
+                    if (geometry != null)
+                    {
+                        height = geometry.Bounds.Height;
+                    }
+                }
+
+                // Get the caret string and caret width.
+                var point = caretPoint.Position;
+                var codePointInfo = new SnapshotCodePoint(point).CodePointInfo;
+                if (point.Position < point.Snapshot.Length)
+                {
+                    var pointCharacter = point.GetChar();
+                    if (_controlCharUtil.TryGetDisplayText(pointCharacter, out string caretString))
+                    {
+                        // Handle control character notation.
+                        caretCharacter = caretString;
+                        width = textViewLine.GetCharacterBounds(point).Width;
+                    }
+                    else if (codePointInfo == CodePointInfo.SurrogatePairHighCharacter)
+                    {
+                        // Handle surrogate pairs.
+                        caretCharacter = new SnapshotSpan(point, 2).GetText();
+                        width = textViewLine.GetCharacterBounds(point).Width;
+                    }
+                    else if (pointCharacter == '\t')
+                    {
+                        // Handle tab as no character and default width,
+                        // except no wider than the tab's screen width.
+                        caretCharacter = "";
+                        width = Math.Min(defaultWidth, textViewLine.GetCharacterBounds(point).Width);
+                    }
+                    else if (pointCharacter == '\r' || pointCharacter == '\n')
+                    {
+                        // Handle linebreak.
+                        caretCharacter = "";
+                        width = textViewLine.GetCharacterBounds(point).Width;
+                    }
+                    else
+                    {
+                        // Handle ordinary UTF16 character.
+                        caretCharacter = pointCharacter.ToString();
+                        width = textViewLine.GetCharacterBounds(point).Width;
+                    }
+                }
+            }
+
+            return new Size(width, height);
+        }
+
+        private double CalculateBaselineOffset(VirtualSnapshotPoint caretPoint)
+        {
+            var offset = 0.0;
+            if (IsRealCaretVisible(caretPoint, out var textViewLine))
+            {
+                offset = Math.Max(0.0, textViewLine.Baseline - _formattedText.Baseline);
+            }
+            return offset;
+        }
+
+        private Tuple<Rect, double, string> CalculateCaretRectAndDisplayOffset(VirtualSnapshotPoint caretPoint)
+        {
+            var size = CalculateCaretSize(caretPoint, out string caretCharacter);
+            var point = GetRealCaretVisualPoint(caretPoint);
+            var blockPoint = point;
+
+            switch (_caretDisplay)
+            {
+                case CaretDisplay.Block:
+                    break;
+
+                case CaretDisplay.HalfBlock:
+                    size = new Size(size.Width, size.Height / 2);
+                    blockPoint = new Point(blockPoint.X, blockPoint.Y + size.Height);
+                    break;
+
+                case CaretDisplay.QuarterBlock:
+                    size = new Size(size.Width, size.Height / 4);
+                    blockPoint = new Point(blockPoint.X, blockPoint.Y + 3 * size.Height);
+                    break;
+
+                case CaretDisplay.Select:
+                    caretCharacter = null;
+                    var width = SnapToWholeDevicePixels(_textView.Caret.Width, ensurePositive: true);
+                    var height = _textView.Caret.Height;
+
+                    size = new Size(width, height);
+                    break;
+
+                case CaretDisplay.Invisible:
+                case CaretDisplay.NormalCaret:
+                    caretCharacter = null;
+                    size = new Size(0, 0);
+                    break;
+
+                default:
+                    throw new InvalidOperationException("Invalid enum value");
+            }
+            var rect = new Rect(blockPoint, size);
+            var offset = blockPoint.Y - point.Y;
+            return Tuple.Create(rect, offset, caretCharacter);
+        }
+
+        private CaretData CreateCaretData(int caretIndex, int numberOfCarets)
+        {
+            var caretPoint = _caretPoints[caretIndex];
+            _formattedText = CreateFormattedText();
+            var color = TryCalculateCaretColor(caretIndex, numberOfCarets);
+            var tuple = CalculateCaretRectAndDisplayOffset(caretPoint);
+            var baselineOffset = CalculateBaselineOffset(caretPoint);
+            var rect = tuple.Item1;
+            var width = rect.Size.Width;
+            var height = rect.Size.Height;
+            var offset = tuple.Item2;
+            var caretCharacter = tuple.Item3;
+
+            var formatName = GetFormatName(caretIndex, numberOfCarets);
+            var properties = _editorFormatMap.GetProperties(formatName);
+            var foregroundBrush = properties.GetForegroundBrush(SystemColors.WindowBrush);
+            var backgroundBrush = properties.GetBackgroundBrush(SystemColors.WindowTextBrush);
+            var textRunProperties = _classificationFormatMap.DefaultTextProperties;
+            var typeface = textRunProperties.Typeface;
+            var fontSize = textRunProperties.FontRenderingEmSize;
+            var textHeight = offset + height;
+            var lineHeight = _textView.LineHeight;
+
+            if (_caretOpacity < 1.0 && backgroundBrush is SolidColorBrush solidBrush)
+            {
+                var alpha = (byte)Math.Round(0xff * _caretOpacity);
+                var oldColor = solidBrush.Color;
+                var newColor = Color.FromArgb(alpha, oldColor.R, oldColor.G, oldColor.B);
+                backgroundBrush = new SolidColorBrush(newColor);
+            }
+
+            var rectangle = new Rectangle
+            {
+                Width = width,
+                Height = baselineOffset,
+                Fill = backgroundBrush,
+            };
+
+            var textBlock = new TextBlock
+            {
+                Text = caretCharacter,
+                Foreground = foregroundBrush,
+                Background = backgroundBrush,
+                FontFamily = typeface.FontFamily,
+                FontStretch = typeface.Stretch,
+                FontWeight = typeface.Weight,
+                FontStyle = typeface.Style,
+                FontSize = fontSize,
+                Width = width,
+                Height = textHeight,
+                LineHeight = lineHeight,
+            };
+
+            var element = new Canvas
+            {
+                Width = width,
+                Height = height,
+                ClipToBounds = true,
+                Children =
+                {
+                    rectangle,
+                    textBlock,
+                },
+            };
+
+            Canvas.SetTop(rectangle, -offset);
+            Canvas.SetLeft(textBlock, 0);
+
+            Canvas.SetTop(textBlock, -offset + baselineOffset);
+            Canvas.SetLeft(textBlock, 0);
+
+            return new CaretData(
+                caretIndex,
+                _caretDisplay,
+                _caretOpacity,
+                element,
+                color,
+                rect.Size,
+                offset,
+                baselineOffset,
+                caretCharacter);
+        }
+
+        /// <summary>
+        /// This determines if the image which is used to represent the caret is stale and needs
+        /// to be recreated.  
+        /// </summary>
+        private bool IsAdornmentStale(VirtualSnapshotPoint caretPoint, CaretData caretData, int numberOfCarets)
+        {
+            // Size is represented in floating point so strict equality comparison will almost 
+            // always return false.  Use a simple epsilon to test the difference
+
+            if (caretData.Color != TryCalculateCaretColor(caretData.CaretIndex, numberOfCarets)
+                || caretData.CaretDisplay != _caretDisplay
+                || caretData.CaretOpacity != _caretOpacity)
+            {
+                return true;
+            }
+
+            var tuple = CalculateCaretRectAndDisplayOffset(caretPoint);
+
+            var epsilon = 0.001;
+            var size = tuple.Item1.Size;
+            if (Math.Abs(size.Height - caretData.Size.Height) > epsilon ||
+                Math.Abs(size.Width - caretData.Size.Width) > epsilon)
+            {
+                return true;
+            }
+
+            var caretCharacter = tuple.Item3;
+            if (caretData.CaretCharacter != caretCharacter)
+            {
+                return true;
+            }
+
+            return false;
+        }
+
+        private void EnsureCaretDisplayed()
+        {
+            // For normal caret we just use the standard caret.  Make sure the adornment is removed and 
+            // let the normal caret win
+            if (CaretDisplay == CaretDisplay.NormalCaret)
+            {
+                EnsureAdnormentsRemoved();
+                _textView.Caret.IsHidden = false;
+                return;
+            }
+
+            _textView.Caret.IsHidden = true;
+
+            var numberOfCarets = _caretPoints.Count;
+            for (var caretIndex = 0; caretIndex < numberOfCarets; caretIndex++)
+            {
+                if (caretIndex == _tags.Count)
+                {
+                    _tags.Add(new object());
+                }
+                var tag = _tags[caretIndex];
+
+                var caretPoint = _caretPoints[caretIndex];
+                if (_caretDataMap.TryGetValue(caretIndex, out CaretData value))
+                {
+                    if (IsAdornmentStale(caretPoint, value, numberOfCarets))
+                    {
+                        EnsureAdnormentRemoved(tag);
+                        _caretDataMap[caretIndex] = CreateCaretData(caretIndex, numberOfCarets);
+                    }
+                }
+                else
+                {
+                    _caretDataMap[caretIndex] = CreateCaretData(caretIndex, numberOfCarets);
+                }
+
+                var caretData = _caretDataMap[caretIndex];
+
+                MoveCaretElementToCaret(caretPoint, caretData);
+                if (!_adornmentsPresent.Contains(tag))
+                {
+                    var adornmentAdded =
+                        _adornmentLayer.AddAdornment(
+                            AdornmentPositioningBehavior.TextRelative,
+                            new SnapshotSpan(caretPoint.Position, 0),
+                            tag,
+                            caretData.Element,
+                            OnBlockCaretAdornmentRemoved);
+                    if (adornmentAdded)
+                    {
+                        _adornmentsPresent.Add(tag);
+                    }
+                }
+            }
+            while (_caretDataMap.Count > numberOfCarets)
+            {
+                var caretIndex = _caretDataMap.Count - 1;
+                EnsureAdnormentRemoved(_tags[caretIndex]);
+                _caretDataMap.Remove(caretIndex);
+            }
+
+            // When the caret display is changed (e.g. from normal to block) we
+            // need to restart the blink cycle so that the caret is immediately
+            // visible.  Reported in issue #2301.
+            RestartBlinkCycle();
+        }
+
+        private void UpdateCaret()
+        {
+            if (_isUpdating)
+            {
+                return;
+            }
+
+            _isUpdating = true;
+            try
+            {
+                UpdateCaretCore();
+            }
+            finally
+            {
+                _isUpdating = false;
+            }
+        }
+
+        private void UpdateCaretCore()
+        {
+            if (_selectionUtil.IsMultiSelectionSupported)
+            {
+                _caretPoints =
+                    _selectionUtil.GetSelectedSpans()
+                    .Select(span => span.CaretPoint)
+                    .ToList();
+            }
+            else
+            {
+                _caretPoints = new List<VirtualSnapshotPoint>
+                {
+                    _textView.Caret.Position.VirtualBufferPosition
+                };
+            }
+
+            var areAnyCaretsVisible =
+                _caretPoints
+                .Select(caretPoint => IsRealCaretVisible(caretPoint))
+                .Any(isVisible => isVisible);
+
+            if (!areAnyCaretsVisible)
+            {
+                EnsureAdnormentsRemoved();
+            }
+            else
+            {
+                EnsureCaretDisplayed();
+            }
+        }
+
+        /// <summary>
+        /// Destroy all of the caret related data such that the caret is free for collection.  In particular
+        /// make sure to disable the DispatchTimer as keeping it alive will prevent collection
+        /// </summary>
+        private void DestroyCore()
+        {
+            _isDestroyed = true;
+            _blinkTimer.IsEnabled = false;
+            EnsureAdnormentsRemoved();
+
+            if (!_textView.IsClosed)
+            {
+                _textView.LayoutChanged -= OnCaretEvent;
+                _textView.GotAggregateFocus -= OnCaretEvent;
+                _textView.LostAggregateFocus -= OnCaretEvent;
+                _textView.Selection.SelectionChanged -= OnCaretPositionChanged;
+                _textView.Caret.IsHidden = false;
+                _textView.Closed -= OnTextViewClosed;
+            }
+        }
+
+        private void MaybeDestroy()
+        {
+            if (!_isDestroyed)
+            {
+                DestroyCore();
+            }
+        }
+
+        public void Destroy()
+        {
+            MaybeDestroy();
+        }
+    }
+}