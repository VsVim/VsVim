﻿#light

namespace Vim.Interpreter
open Vim
open System.Collections.Generic
open StringBuilderExtensions

[<RequireQualifiedAccess>]
type ParseRegisterName =
    | All
    | NoNumbered

[<RequireQualifiedAccess>]
type ParseResult<'T> = 
    | Succeeded of 'T
    | Failed of string

    with 

    member x.Map (mapFunc: 'T -> ParseResult<'U>) =
        match x with
        | ParseResult.Failed msg -> ParseResult.Failed msg
        | ParseResult.Succeeded value -> mapFunc value

module ParseResultUtil =

    let Map (parseResult: ParseResult<'T>) mapFunc = 
        parseResult.Map mapFunc

    let ConvertToLineCommand (parseResult: ParseResult<LineCommand>) =
        match parseResult with
        | ParseResult.Failed msg -> LineCommand.ParseError msg
        | ParseResult.Succeeded lineCommand -> lineCommand

type ParseResultBuilder
    (
        _errorMessage: string
    ) = 

    new () = ParseResultBuilder(Resources.Parser_Error)

    /// Bind a ParseResult value
    member x.Bind (parseResult: ParseResult<'T>, (rest: 'T -> ParseResult<'U>)) = 
        match parseResult with
        | ParseResult.Failed msg -> ParseResult.Failed msg
        | ParseResult.Succeeded value -> rest value

    /// Bind an option value
    member x.Bind (parseValue: 'T option, (rest: 'T -> ParseResult<'U>)) = 
        match parseValue with
        | None -> ParseResult.Failed _errorMessage
        | Some value -> rest value

    member x.Return (value: 'T) =
        ParseResult.Succeeded value

    member x.Return (parseResult: ParseResult<'T>) =
        match parseResult with
        | ParseResult.Failed msg -> ParseResult.Failed msg
        | ParseResult.Succeeded value -> ParseResult.Succeeded value

    member x.Return (msg: string) = 
        ParseResult.Failed msg

    member x.ReturnFrom value = 
        value

    member x.Zero () = 
        ParseResult.Failed _errorMessage

type LineCommandBuilder
    (
        _errorMessage: string
    ) = 

    new () = LineCommandBuilder(Resources.Parser_Error)

    /// Bind a ParseResult value
    member x.Bind (parseResult: ParseResult<'T>, rest) = 
        match parseResult with
        | ParseResult.Failed msg -> LineCommand.ParseError msg
        | ParseResult.Succeeded value -> rest value

    /// Bind an option value
    member x.Bind (parseValue: 'T option, rest) = 
        match parseValue with
        | None -> LineCommand.ParseError _errorMessage
        | Some value -> rest value

    member x.Return (value: LineCommand) =
        value

    member x.Return (parseResult: ParseResult<LineCommand>) =
        match parseResult with
        | ParseResult.Failed msg -> LineCommand.ParseError msg
        | ParseResult.Succeeded lineCommand -> lineCommand

    member x.Return (msg: string) = 
        LineCommand.ParseError msg

    member x.ReturnFrom value = 
        value

    member x.Zero () = 
        LineCommand.ParseError _errorMessage

[<Sealed>]
type Parser
    (
        _globalSettings: IVimGlobalSettings,
        _vimData: IVimData
    ) = 

    let _parseResultBuilder = ParseResultBuilder()
    let _lineCommandBuilder = LineCommandBuilder()
    let _tokenizer = Tokenizer("", TokenizerFlags.None)
    let mutable _lines = [|""|] 
    let mutable _lineIndex = 0

    /// The set of supported line commands paired with their abbreviation
    static let s_LineCommandNamePair = [
        ("autocmd", "au")
        ("behave", "be")
        ("call", "cal")
        ("cd", "cd")
        ("chdir", "chd")
        ("close", "clo")
        ("cnext", "cn")
        ("cprevious", "cp")
        ("cwindow", "cw")
        ("copy", "co")
        ("delete","d")
        ("delmarks", "delm")
        ("display","di")
        ("echo", "ec")
        ("edit", "e")
        ("else", "el")
        ("execute", "exe")
        ("elseif", "elsei")
        ("endfunction", "endf")
        ("endif", "en")
        ("exit", "exi")
        ("fold", "fo")
        ("function", "fu")
        ("global", "g")
        ("help", "h")
        ("history", "his")
        ("if", "if")
        ("join", "j")
        ("lcd", "lc")
        ("lchdir", "lch")
        ("let", "let")
        ("move", "m")
        ("make", "mak")
        ("marks", "")
        ("nohlsearch", "noh")
        ("normal", "norm")
        ("only", "on")
        ("pwd", "pw")
        ("print", "p")
        ("Print", "P")
        ("put", "pu")
        ("quit", "q")
        ("qall", "qa")
        ("quitall", "quita")
        ("read", "r")
        ("redo", "red")
        ("registers", "reg")
        ("retab", "ret")
        ("set", "se")
        ("sort", "sor")
        ("source","so")
        ("split", "sp")
        ("substitute", "s")
        ("smagic", "sm")
        ("snomagic", "sno")
        ("t", "t")
        ("tabedit", "tabe")
        ("tabfirst", "tabfir")
        ("tablast", "tabl")
        ("tabnew", "tabnew")
        ("tabnext", "tabn")
        ("tabNext", "tabN")
        ("tabonly", "tabo")
        ("tabprevious", "tabp")
        ("tabrewind", "tabr")
        ("undo", "u")
        ("unlet", "unl")
        ("vglobal", "v")
        ("version", "ve")
        ("vscmd", "vsc")
        ("vsplit", "vs")
        ("write","w")
        ("wq", "")
        ("wall", "wa")
        ("xit", "x")
        ("yank", "y")
        ("/", "")
        ("?", "")
        ("<", "")
        (">", "")
        ("&", "&")
        ("~", "~")
        ("mapclear", "mapc")
        ("nmapclear", "nmapc")
        ("vmapclear", "vmapc")
        ("xmapclear", "xmapc")
        ("smapclear", "smapc")
        ("omapclear", "omapc")
        ("imapclear", "imapc")
        ("cmapclear", "cmapc")
        ("unmap", "unm")
        ("nunmap", "nun")
        ("vunmap", "vu")
        ("xunmap", "xu")
        ("sunmap", "sunm")
        ("ounmap", "ou")
        ("iunmap", "iu")
        ("lunmap", "lu")
        ("cunmap", "cu")
        ("map", "")
        ("nmap", "nm")
        ("vmap", "vm")
        ("xmap", "xm")
        ("smap", "")
        ("omap", "om")
        ("imap", "im")
        ("lmap", "lm")
        ("cmap", "cm")
        ("noremap", "no")
        ("nnoremap", "nn")
        ("vnoremap", "vn")
        ("xnoremap", "xn")
        ("snoremap", "snor")
        ("onoremap", "ono")
        ("inoremap", "ino")
        ("lnoremap", "ln")
        ("cnoremap", "cno")
    ]

    /// Map of all autocmd events to the lower case version of the name
    static let s_NameToEventKindMap = 
        [
            ("bufnewfile", EventKind.BufNewFile)
            ("bufreadpre", EventKind.BufReadPre)
            ("bufread", EventKind.BufRead)
            ("bufreadpost", EventKind.BufReadPost)
            ("bufreadcmd", EventKind.BufReadCmd)
            ("filereadpre", EventKind.FileReadPre)
            ("filereadpost", EventKind.FileReadPost)
            ("filereadcmd", EventKind.FileReadCmd)
            ("filterreadpre", EventKind.FilterReadPre)
            ("filterreadpost", EventKind.FilterReadPost)
            ("stdinreadpre", EventKind.StdinReadPre)
            ("stdinreadpost", EventKind.StdinReadPost)
            ("bufwrite", EventKind.BufWrite)
            ("bufwritepre", EventKind.BufWritePre)
            ("bufwritepost", EventKind.BufWritePost)
            ("bufwritecmd", EventKind.BufWriteCmd)
            ("filewritepre", EventKind.FileWritePre)
            ("filewritepost", EventKind.FileWritePost)
            ("filewritecmd", EventKind.FileWriteCmd)
            ("fileappendpre", EventKind.FileAppendPre)
            ("fileappendpost", EventKind.FileAppendPost)
            ("fileappendcmd", EventKind.FileAppendCmd)
            ("filterwritepre", EventKind.FilterWritePre)
            ("filterwritepost", EventKind.FilterWritePost)
            ("bufadd", EventKind.BufAdd)
            ("bufcreate", EventKind.BufCreate)
            ("bufdelete", EventKind.BufDelete)
            ("bufwipeout", EventKind.BufWipeout)
            ("buffilepre", EventKind.BufFilePre)
            ("buffilepost", EventKind.BufFilePost)
            ("bufenter", EventKind.BufEnter)
            ("bufleave", EventKind.BufLeave)
            ("bufwinenter", EventKind.BufWinEnter)
            ("bufwinleave", EventKind.BufWinLeave)
            ("bufunload", EventKind.BufUnload)
            ("bufhidden", EventKind.BufHidden)
            ("bufnew", EventKind.BufNew)
            ("swapexists", EventKind.SwapExists)
            ("filetype", EventKind.FileType)
            ("syntax", EventKind.Syntax)
            ("encodingchanged", EventKind.EncodingChanged)
            ("termchanged", EventKind.TermChanged)
            ("vimenter", EventKind.VimEnter)
            ("guienter", EventKind.GUIEnter)
            ("termresponse", EventKind.TermResponse)
            ("vimleavepre", EventKind.VimLeavePre)
            ("vimleave", EventKind.VimLeave)
            ("filechangedshell", EventKind.FileChangedShell)
            ("filechangedshellpost", EventKind.FileChangedShellPost)
            ("filechangedro", EventKind.FileChangedRO)
            ("shellcmdpost", EventKind.ShellCmdPost)
            ("shellfilterpost", EventKind.ShellFilterPost)
            ("funcundefined", EventKind.FuncUndefined)
            ("spellfilemissing", EventKind.SpellFileMissing)
            ("sourcepre", EventKind.SourcePre)
            ("sourcecmd", EventKind.SourceCmd)
            ("vimresized", EventKind.VimResized)
            ("focusgained", EventKind.FocusGained)
            ("focuslost", EventKind.FocusLost)
            ("cursorhold", EventKind.CursorHold)
            ("cursorholdi", EventKind.CursorHoldI)
            ("cursormoved", EventKind.CursorMoved)
            ("cursormovedi", EventKind.CursorMovedI)
            ("winenter", EventKind.WinEnter)
            ("winleave", EventKind.WinLeave)
            ("tabenter", EventKind.TabEnter)
            ("tableave", EventKind.TabLeave)
            ("cmdwinenter", EventKind.CmdwinEnter)
            ("cmdwinleave", EventKind.CmdwinLeave)
            ("insertenter", EventKind.InsertEnter)
            ("insertchange", EventKind.InsertChange)
            ("insertleave", EventKind.InsertLeave)
            ("colorscheme", EventKind.ColorScheme)
            ("remotereply", EventKind.RemoteReply)
            ("quickfixcmdpre", EventKind.QuickFixCmdPre)
            ("quickfixcmdpost", EventKind.QuickFixCmdPost)
            ("sessionloadpost", EventKind.SessionLoadPost)
            ("menupopup", EventKind.MenuPopup)
            ("user", EventKind.User)
        ]
        |> Map.ofList

    new (globalSettings, vimData, lines) as this =
        Parser(globalSettings, vimData)
        then
            this.Reset lines

    member x.IsDone = _tokenizer.IsAtEndOfLine && _lineIndex  + 1 >= _lines.Length

    /// Parse out the token stream so long as it matches the input.  If everything matches
    /// the tokens will be consumed and 'true' will be returned.  Else 'false' will be 
    /// returned and the token stream will be unchanged
    member x.ParseTokenSequence texts = 
        let mark = _tokenizer.Mark
        let mutable all = true
        for text in texts do
            if _tokenizer.CurrentToken.TokenText = text then
                _tokenizer.MoveNextToken()
            else
                all <- false

        if not all then
            _tokenizer.MoveToMark mark

        all

    member x.ParseScriptLocalPrefix() = 
        x.ParseTokenSequence [| "<"; "SID"; ">" |] ||
        x.ParseTokenSequence [| "s"; ":" |]

    /// Reset the parser to the given set of input lines.  
    member x.Reset (lines: string[]) = 
        _lines <- 
            if lines.Length = 0 then
                [|""|]
            else
                lines
        _lineIndex <- 0
        _tokenizer.Reset _lines.[0] TokenizerFlags.None

        // It's possible the first line of the new input is blank.  Need to move past that and settle on 
        // a real line to be processed
        if x.IsCurrentLineBlank() then
            x.MoveToNextLine() |> ignore

    /// Is the current line blank 
    member x.IsCurrentLineBlank() = 
        let mark = _tokenizer.Mark
        let mutable allBlank = true
        while not _tokenizer.IsAtEndOfLine && allBlank do
            if _tokenizer.CurrentTokenKind = TokenKind.Blank then
                _tokenizer.MoveNextToken()
            else
                allBlank <- false

        _tokenizer.MoveToMark mark
        allBlank

    /// Parse the remainder of the line as a file path.  If there is nothing else on the line
    /// then None will be returned 
    member x.ParseRestOfLineAsFilePath() = 
        x.SkipBlanks()
        if _tokenizer.IsAtEndOfLine then
            []
        else
<<<<<<< HEAD
            x.ParseRestOfLine() |> x.ParseDirectoryPath
=======
            if _tokenizer.CurrentChar = '#' then
                _tokenizer.MoveNextChar()
                let n =
                    match _tokenizer.CurrentTokenKind with
                    | TokenKind.Number n ->
                        _tokenizer.MoveNextToken()
                        n
                    | _ -> 1
                let fileHistory = _vimData.FileHistory
                if n >= fileHistory.Count then
                    None
                else
                    Some fileHistory.Items.[n]
            else
                x.ParseRestOfLine() |> Some
>>>>>>> 48611fc9

    /// Move to the next line of the input.  This will move past blank lines and return true if 
    /// the result is a non-blank line which can be processed
    member x.MoveToNextLine() = 

        let doMove () =
            if _lineIndex + 1 >= _lines.Length then
                // If this is the last line we should at least move the tokenizer to the end
                // of the line
                _tokenizer.MoveToEndOfLine()
            else
                _lineIndex <- _lineIndex + 1
                _tokenizer.Reset _lines.[_lineIndex] TokenizerFlags.None

        // Move at least one line
        doMove ()

        // Now move through all of the blank lines which could appear on the next line
        while not x.IsDone && x.IsCurrentLineBlank() do
            doMove ()

        not x.IsDone

    member x.Tokenizer = _tokenizer

    /// Move past the white space in the expression text
    member x.SkipBlanks () = 
        match _tokenizer.CurrentTokenKind with
        | TokenKind.Blank -> _tokenizer.MoveNextToken()
        | _ -> ()

    /// Try and expand the possible abbreviation to a full line command name.  If it's 
    /// not an abbreviation then the original string will be returned
    member x.TryExpand name =

        // Is 'name' an abbreviation of the given command name and abbreviation
        let isAbbreviation (fullName: string) (abbreviation: string) = 
            if name = fullName then
                true
            else 
                name.StartsWith(abbreviation) && fullName.StartsWith(name)

        s_LineCommandNamePair
        |> Seq.filter (fun (name, abbreviation) -> isAbbreviation name abbreviation)
        |> Seq.map fst
        |> SeqUtil.headOrDefault name

    /// Parse out the '!'.  Returns true if a ! was found and consumed
    /// actually skipped
    member x.ParseBang () = 
        if _tokenizer.CurrentChar = '!' then
            _tokenizer.MoveNextToken()
            true
        else
            false

    /// Parse out the text until the given predicate returns false or the end
    /// of the line is reached.  None is return if the current token when
    /// called doesn't match the predicate
    member x.ParseWhileEx flags predicate =
        use reset = _tokenizer.SetTokenizerFlagsScoped flags
        x.ParseWhile predicate

    member x.ParseWhile predicate = 
        let builder = System.Text.StringBuilder()
        let rec inner () =
            let token = _tokenizer.CurrentToken
            if token.TokenKind = TokenKind.EndOfLine then
                ()
            elif predicate token then
                builder.AppendString token.TokenText
                _tokenizer.MoveNextToken()
                inner ()
            else
                ()
        inner ()

        if builder.Length = 0 then
            None
        else
            builder.ToString() |> Some

    member x.ParseNumber() =
        match _tokenizer.CurrentTokenKind with
        | TokenKind.Number number ->
            _tokenizer.MoveNextToken()
            Some number
        | _ -> None


    member x.ParseLineRangeSpecifierEndCount lineRange = 
        match x.ParseNumber() with
        | Some count -> LineRangeSpecifier.WithEndCount (lineRange, count)
        | None -> lineRange

    /// Parse out a key notation argument.  Different than a word because it can accept items
    /// which are not letters such as numbers, <, >, etc ...
    member x.ParseKeyNotation() = 
        x.ParseWhileEx TokenizerFlags.AllowDoubleQuote (fun token -> 
            match token.TokenKind with 
            | TokenKind.Blank -> false
            | _ -> true)

    /// Parse out the remainder of the line including any trailing blanks
    member x.ParseRestOfLine() = 
        match x.ParseWhile (fun _ -> true) with
        | None -> StringUtil.Empty
        | Some text -> text

    /// Parse out the mapclear variants. 
    member x.ParseMapClear allowBang keyRemapModes =
        let hasBang = x.ParseBang()
        x.SkipBlanks()
        let mapArgumentList = x.ParseMapArguments()

        if hasBang then
            if allowBang then
                LineCommand.ClearKeyMap ([KeyRemapMode.Insert; KeyRemapMode.Command], mapArgumentList) 
            else
                LineCommand.ParseError Resources.Parser_NoBangAllowed
        else
            LineCommand.ClearKeyMap (keyRemapModes, mapArgumentList)

    /// Parse out a number from the stream
    member x.ParseNumberConstant() =
        match _tokenizer.CurrentTokenKind with
        | TokenKind.Number number ->
            _tokenizer.MoveNextToken()
            number |> VariableValue.Number |> Expression.ConstantValue |> ParseResult.Succeeded
        | _ -> ParseResult.Failed "Invalid Number"

    /// Parse out core portion of key mappings.
    member x.ParseMapKeysCore keyRemapModes allowRemap =

        x.SkipBlanks()
        let mapArgumentList = x.ParseMapArguments()
        match x.ParseKeyNotation() with
        | None -> LineCommand.DisplayKeyMap (keyRemapModes, None)
        | Some leftKeyNotation -> 
            x.SkipBlanks()

            let rightKeyNotation = x.ParseWhileEx TokenizerFlags.AllowDoubleQuote (fun _ -> true)
            let rightKeyNotation = OptionUtil.getOrDefault "" rightKeyNotation
            if StringUtil.IsBlanks rightKeyNotation then
                LineCommand.DisplayKeyMap (keyRemapModes, Some leftKeyNotation)
            else
                LineCommand.MapKeys (leftKeyNotation, rightKeyNotation, keyRemapModes, allowRemap, mapArgumentList)

    /// Parse out the :map commands and all of it's variants (imap, cmap, etc ...)
    member x.ParseMapKeys allowBang keyRemapModes =

        if x.ParseBang() then
            if allowBang then
                x.ParseMapKeysCore [KeyRemapMode.Insert; KeyRemapMode.Command] true
            else
                LineCommand.ParseError Resources.Parser_NoBangAllowed
        else
            x.ParseMapKeysCore keyRemapModes true

    /// Parse out the :nomap commands
    member x.ParseMapKeysNoRemap allowBang keyRemapModes =

        if x.ParseBang() then
            if allowBang then
                x.ParseMapKeysCore [KeyRemapMode.Insert; KeyRemapMode.Command] false
            else
                LineCommand.ParseError Resources.Parser_NoBangAllowed
        else
            x.ParseMapKeysCore keyRemapModes false

    /// Parse out the unmap variants. 
    member x.ParseMapUnmap allowBang keyRemapModes =

        let inner modes = 
            x.SkipBlanks()
            let mapArgumentList = x.ParseMapArguments()
            match x.ParseKeyNotation() with
            | None -> LineCommand.ParseError Resources.Parser_InvalidArgument
            | Some keyNotation -> LineCommand.UnmapKeys (keyNotation, modes, mapArgumentList)

        if x.ParseBang() then
            if allowBang then
                inner [KeyRemapMode.Insert; KeyRemapMode.Command]
            else
                LineCommand.ParseError Resources.Parser_NoBangAllowed
        else
            inner keyRemapModes

    /// Parse out a CommandOption value if the caret is currently pointed at one.  If 
    /// there is no CommnadOption here then the index will not change
    member x.ParseCommandOption () = 
        match _tokenizer.CurrentTokenKind with
        | TokenKind.Character '+' ->
            let mark = _tokenizer.Mark

            _tokenizer.MoveNextToken()
            match _tokenizer.CurrentTokenKind with
            | TokenKind.Number number ->
                _tokenizer.MoveNextToken()
                CommandOption.StartAtLine number |> Some
            | TokenKind.Character '/' ->
                _tokenizer.MoveNextToken()
                let pattern = x.ParseRestOfLine()
                CommandOption.StartAtPattern pattern |> Some
            | TokenKind.Character c ->
                match x.ParseSingleLine() with
                | LineCommand.ParseError _ -> 
                    _tokenizer.MoveToMark mark
                    None
                | lineCommand -> 
                    CommandOption.ExecuteLineCommand lineCommand |> Some
            | _ -> 
                // At the end of the line so it's just a '+' option
                CommandOption.StartAtLastLine |> Some
        | _ ->
            None

    /// Parse out the '++opt' parameter to some commands.
    member x.ParseFileOptions (): FileOption list =

        // TODO: Need to implement parsing out FileOption list
        List.empty

    /// Parse out the arguments which can be applied to the various map commands.  If the 
    /// argument isn't there then the index into the line will remain unchanged
    member x.ParseMapArguments() = 

        let rec inner withResult = 
            let mark = _tokenizer.Mark

            // Finish without changing anything.
            let finish() =
                _tokenizer.MoveToMark mark
                withResult []

            // The argument is mostly parsed out.  Need the closing '>' and the jump to
            // the next element in the list
            let completeArgument mapArgument = 
                _tokenizer.MoveNextToken()
                match _tokenizer.CurrentTokenKind with
                | TokenKind.Character '>' ->
                    // Skip the '>' and any trailing blanks.  The method was called with
                    // the index pointing past white space and it should end that way
                    _tokenizer.MoveNextToken()
                    x.SkipBlanks()
                    inner (fun tail -> withResult (mapArgument :: tail))
                | _ -> finish ()

            match _tokenizer.CurrentTokenKind with
            | TokenKind.Character '<' ->
                _tokenizer.MoveNextToken()
                match _tokenizer.CurrentTokenKind with 
                | TokenKind.Word "buffer" -> completeArgument KeyMapArgument.Buffer
                | TokenKind.Word "silent" -> completeArgument KeyMapArgument.Silent
                | TokenKind.Word "special" -> completeArgument KeyMapArgument.Special
                | TokenKind.Word "script" -> completeArgument KeyMapArgument.Script
                | TokenKind.Word "expr" -> completeArgument KeyMapArgument.Expr 
                | TokenKind.Word "unique" -> completeArgument KeyMapArgument.Unique
                | _ -> finish()
            | _ -> finish ()

        inner (fun x -> x)

    /// Parse out a register value from the text.  This will not parse out numbered register
    member x.ParseRegisterName kind = 
        let c = _tokenizer.CurrentChar 
        let isGood = 
            match kind with 
            | ParseRegisterName.All -> true
            | ParseRegisterName.NoNumbered -> not (CharUtil.IsDigit c)
        
        if isGood then
            let name = RegisterName.OfChar c
            if Option.isSome name then
                _tokenizer.MoveNextChar()
            name
        else
            None

    /// Used to parse out the flags for the sort commands
    member x.ParseSortFlags () =

        // Get the string which we are parsing for flags
        let flagString = x.ParseWhile (fun token -> 
            match token.TokenKind with
            | TokenKind.Word _ -> true
            | _ -> false)
        let flagString = OptionUtil.getOrDefault "" flagString

        let mutable parseResult: ParseResult<SortFlags> option = None
        let mutable flags = SortFlags.None
        let mutable index = 0
        while index < flagString.Length && Option.isNone parseResult do
            match flagString.[index] with
            | 'i' -> flags <- flags ||| SortFlags.IgnoreCase
            | 'n' -> flags <- flags ||| SortFlags.Decimal
            | 'f' -> flags <- flags ||| SortFlags.Float
            | 'x' -> flags <- flags ||| SortFlags.Hexidecimal
            | 'o' -> flags <- flags ||| SortFlags.Octal
            | 'b' -> flags <- flags ||| SortFlags.Binary
            | 'u' -> flags <- flags ||| SortFlags.Unique
            | 'r' -> flags <- flags ||| SortFlags.MatchPattern
            | _  -> 
                // Illegal character in the flags string 
                parseResult <- ParseResult.Failed Resources.CommandMode_TrailingCharacters |> Some

            index <- index + 1

        match parseResult with
        | None -> ParseResult.Succeeded flags
        | Some p -> p

    /// Used to parse out the flags for substitute commands.  Will not modify the 
    /// stream if there are no flags
    member x.ParseSubstituteFlags () =

        // Get the string which we are parsing for flags
        let flagString = x.ParseWhile (fun token -> 
            match token.TokenKind with
            | TokenKind.Character '&' -> true
            | TokenKind.Character '#' -> true
            | TokenKind.Word _ -> true
            | _ -> false)
        let flagString = OptionUtil.getOrDefault "" flagString

        let mutable parseResult: ParseResult<SubstituteFlags> option = None
        let mutable flags = 
            if _globalSettings.GlobalDefault then SubstituteFlags.ReplaceAll
            else SubstituteFlags.None
        let mutable index = 0
        while index < flagString.Length && Option.isNone parseResult do
            match flagString.[index] with
            | 'c' -> flags <- flags ||| SubstituteFlags.Confirm
            | 'r' -> flags <- flags ||| SubstituteFlags.UsePreviousSearchPattern
            | 'e' -> flags <- flags ||| SubstituteFlags.SuppressError
            | 'i' -> flags <- flags ||| SubstituteFlags.IgnoreCase
            | 'I' -> flags <- flags ||| SubstituteFlags.OrdinalCase
            | 'n' -> flags <- flags ||| SubstituteFlags.ReportOnly
            | 'p' -> flags <- flags ||| SubstituteFlags.PrintLast
            | 'l' -> flags <- flags ||| SubstituteFlags.PrintLastWithList
            | '#' -> flags <- flags ||| SubstituteFlags.PrintLastWithNumber
            | 'g' -> 
                // This is a toggle flag that turns the value on / off
                if Util.IsFlagSet flags SubstituteFlags.ReplaceAll then
                    flags <- flags &&& ~~~SubstituteFlags.ReplaceAll
                else
                    flags <- flags ||| SubstituteFlags.ReplaceAll
            | '&' -> 
                // The '&' flag is only legal in the first position.  After that
                // it terminates the flag notation
                if index = 0 then 
                    flags <- flags ||| SubstituteFlags.UsePreviousFlags
                else
                    parseResult <- ParseResult.Failed Resources.CommandMode_TrailingCharacters |> Some
            | _  -> 
                // Illegal character in the flags string 
                parseResult <- ParseResult.Failed Resources.CommandMode_TrailingCharacters |> Some

            index <- index + 1

        match parseResult with
        | None -> ParseResult.Succeeded flags
        | Some p -> p

    /// Parse out an '@' command
    member x.ParseAtCommand lineRange =
        x.SkipBlanks()
        if _tokenizer.CurrentChar = ':' then
            _tokenizer.MoveNextChar()
            match _vimData.LastLineCommand with
            | None -> LineCommand.ParseError "Error"
            | Some lineCommand -> x.MergeLineRangeWithCommand lineRange lineCommand
        else
            LineCommand.ParseError "Error"

    /// Merge new line range with previous line command
    member x.MergeLineRangeWithCommand lineRange lineCommand =
        let noRangeCommand =
            match lineRange with
            | LineRangeSpecifier.None -> lineCommand
            | _ -> LineCommand.ParseError "Error"
        match lineRange with
        | LineRangeSpecifier.None -> lineCommand
        | _ ->
            match lineCommand with
            | LineCommand.AddAutoCommand _ -> noRangeCommand
            | LineCommand.Behave _ -> noRangeCommand
            | LineCommand.Call _ -> noRangeCommand
            | LineCommand.ChangeDirectory _ -> noRangeCommand
            | LineCommand.ChangeLocalDirectory _ -> noRangeCommand
            | LineCommand.ClearKeyMap _ -> noRangeCommand
            | LineCommand.Close _ -> noRangeCommand
            | LineCommand.CopyTo (_, destLineRange, count) -> LineCommand.CopyTo (lineRange, destLineRange, count)
            | LineCommand.Delete (_, registerName) -> LineCommand.Delete (lineRange, registerName)
            | LineCommand.DeleteAllMarks -> noRangeCommand
            | LineCommand.DeleteMarks _ -> noRangeCommand
            | LineCommand.DisplayKeyMap _ -> noRangeCommand
            | LineCommand.DisplayLet _ -> noRangeCommand
            | LineCommand.DisplayMarks _ -> noRangeCommand
            | LineCommand.DisplayRegisters _ -> noRangeCommand
            | LineCommand.Echo _ -> noRangeCommand
            | LineCommand.Edit _ -> noRangeCommand
            | LineCommand.Else -> noRangeCommand
            | LineCommand.ElseIf _ -> noRangeCommand
            | LineCommand.Execute _ -> noRangeCommand
            | LineCommand.Files -> noRangeCommand
            | LineCommand.Fold lineRange -> LineCommand.Fold lineRange
            | LineCommand.Function _ -> noRangeCommand
            | LineCommand.FunctionEnd _ -> noRangeCommand
            | LineCommand.FunctionStart _ -> noRangeCommand
            | LineCommand.Global (_, pattern, matchPattern, lineCommand) -> LineCommand.Global (lineRange, pattern, matchPattern, lineCommand)
            | LineCommand.GoToFirstTab -> noRangeCommand
            | LineCommand.GoToLastTab -> noRangeCommand
            | LineCommand.GoToNextTab _ -> noRangeCommand
            | LineCommand.GoToPreviousTab _ -> noRangeCommand
            | LineCommand.Help -> noRangeCommand
            | LineCommand.History -> noRangeCommand
            | LineCommand.HorizontalSplit (_, fileOptions, commandOptions) -> LineCommand.HorizontalSplit (lineRange, fileOptions, commandOptions)
            | LineCommand.HostCommand _ -> noRangeCommand
            | LineCommand.If _ -> noRangeCommand
            | LineCommand.IfEnd -> noRangeCommand
            | LineCommand.IfStart _ -> noRangeCommand
            | LineCommand.Join (_, joinKind) -> LineCommand.Join (lineRange, joinKind)
            | LineCommand.JumpToLastLine -> noRangeCommand
            | LineCommand.JumpToLine _ -> noRangeCommand
            | LineCommand.Let _ -> noRangeCommand
            | LineCommand.LetRegister _ -> noRangeCommand
            | LineCommand.Make _ -> noRangeCommand
            | LineCommand.MapKeys _ -> noRangeCommand
            | LineCommand.MoveTo (_, destLineRange, count) -> LineCommand.MoveTo (lineRange, destLineRange, count)
            | LineCommand.NoHighlightSearch -> noRangeCommand
            | LineCommand.Nop -> noRangeCommand
            | LineCommand.Normal (_, command) -> LineCommand.Normal (lineRange, command)
            | LineCommand.Only -> noRangeCommand
            | LineCommand.ParseError _ -> noRangeCommand
            | LineCommand.Print (_, lineCommandFlags)-> LineCommand.Print (lineRange, lineCommandFlags)
            | LineCommand.PrintCurrentDirectory -> noRangeCommand
            | LineCommand.PutAfter (_, registerName) -> LineCommand.PutAfter (lineRange, registerName)
            | LineCommand.PutBefore (_, registerName) -> LineCommand.PutBefore (lineRange, registerName)
            | LineCommand.QuickFixNext _ -> noRangeCommand
            | LineCommand.QuickFixPrevious _ -> noRangeCommand
            | LineCommand.QuickFixWindow -> noRangeCommand
            | LineCommand.Quit _ -> noRangeCommand
            | LineCommand.QuitAll _ -> noRangeCommand
            | LineCommand.QuitWithWrite (_, hasBang, fileOptions, filePath) -> LineCommand.QuitWithWrite (lineRange, hasBang, fileOptions, filePath)
            | LineCommand.ReadCommand (_, command) -> LineCommand.ReadCommand (lineRange, command)
            | LineCommand.ReadFile (_, fileOptionList, filePath) -> LineCommand.ReadFile (lineRange, fileOptionList, filePath)
            | LineCommand.Redo -> noRangeCommand
            | LineCommand.RemoveAutoCommands _ -> noRangeCommand
            | LineCommand.Retab (_, hasBang, tabStop) -> LineCommand.Retab (lineRange, hasBang, tabStop)
            | LineCommand.Search (_, path, pattern) -> LineCommand.Search (lineRange, path, pattern)
            | LineCommand.Set _ -> noRangeCommand
            | LineCommand.ShellCommand _ -> noRangeCommand
            | LineCommand.ShiftLeft _ -> LineCommand.ShiftLeft lineRange
            | LineCommand.ShiftRight _ -> LineCommand.ShiftRight lineRange
            | LineCommand.Sort (_, hasBang, flags, pattern) -> LineCommand.Sort (lineRange, hasBang, flags, pattern)
            | LineCommand.Source _ -> noRangeCommand
            | LineCommand.Substitute (_, pattern, replace, flags) -> LineCommand.Substitute (lineRange, pattern, replace, flags)
            | LineCommand.SubstituteRepeat (_, substituteFlags) -> LineCommand.SubstituteRepeat (lineRange, substituteFlags)
            | LineCommand.TabNew _ -> noRangeCommand
            | LineCommand.TabOnly -> noRangeCommand
            | LineCommand.Undo -> noRangeCommand
            | LineCommand.Unlet _ -> noRangeCommand
            | LineCommand.UnmapKeys _ -> noRangeCommand
            | LineCommand.Version -> noRangeCommand
            | LineCommand.VerticalSplit (_, fileOptions, commandOptions) -> LineCommand.VerticalSplit (lineRange, fileOptions, commandOptions)
            | LineCommand.Write (_, hasBang, fileOptionList, filePath) -> LineCommand.Write (lineRange, hasBang, fileOptionList, filePath)
            | LineCommand.WriteAll _ -> noRangeCommand
            | LineCommand.Yank (_, registerName, count) -> LineCommand.Yank (lineRange, registerName, count)

    /// Parse out :autocommand
    member x.ParseAutoCommand() = 

        let isRemove = x.ParseBang()
        let standardError = "Values missing"
        let onError msg = LineCommand.ParseError msg
        let onStandardError () = onError standardError

        // Parse out the auto group name from the current point in the tokenizer
        let parseAutoCommandGroup () = 
            match _tokenizer.CurrentTokenKind with
            | TokenKind.Word name -> 
                let found = 
                    _vimData.AutoCommandGroups 
                    |> Seq.tryFind (fun autoCommandGroup ->
                        match autoCommandGroup with
                        | AutoCommandGroup.Default -> false
                        | AutoCommandGroup.Named groupName -> name = groupName)
                match found with 
                | Some autoCommandGroup ->
                    _tokenizer.MoveNextToken()
                    autoCommandGroup
                | None -> AutoCommandGroup.Default
            | _ -> AutoCommandGroup.Default

        // Whether or not the first string is interpreted as a group name is based on whether it exists in the
        // set of defined autogroup values.  
        let getAutoCommandGroup name =
            _vimData.AutoCommandGroups 
            |> Seq.tryFind (fun autoCommandGroup ->
                match autoCommandGroup with
                | AutoCommandGroup.Default -> false
                | AutoCommandGroup.Named groupName -> name = groupName)

        // Parse out the pattern.  Consume everything up until the next blank.  This isn't a normal regex
        // pattern though (described in 'help autocmd-patterns').  Commas do represent pattern separation
        let parsePatternList () = 
            x.SkipBlanks()

            let rec inner rest = 
                let isNotBlankOrComma (token: Token) =
                    match token.TokenKind with
                    | TokenKind.Blank -> false
                    | TokenKind.Character ',' -> false
                    | _ -> true

                match x.ParseWhile isNotBlankOrComma with
                | None -> rest []
                | Some str -> 
                    match _tokenizer.CurrentTokenKind with
                    | TokenKind.Character ',' ->
                        _tokenizer.MoveNextToken()
                        inner (fun item -> rest (str :: item))
                    | _ -> rest [str]

            inner (fun x -> x)

        // Parse out the event list.  Every autocmd value can specify multiple events by 
        // separating the names with a comma 
        let parseEventKindList () = 

            // Parse out an EventKind value from the specified event name 
            let parseEventKind (word: string) = 
                let word = word.ToLower()
                Map.tryFind word s_NameToEventKindMap
            
            let rec inner rest = 
                match _tokenizer.CurrentTokenKind with
                | TokenKind.Word word -> 
                    match parseEventKind word with
                    | None -> ParseResult.Failed standardError
                    | Some eventKind ->
                        _tokenizer.MoveNextToken()
                        if _tokenizer.CurrentChar = ',' then
                            _tokenizer.MoveNextToken()
                            inner (fun item -> rest (eventKind :: item))
                        else
                            rest [eventKind]
                | _ -> rest []
                    
            inner (fun list -> ParseResult.Succeeded list)

        x.SkipBlanks() 
        let autoCommandGroup = parseAutoCommandGroup ()
        x.SkipBlanks()

        if isRemove then

            // Other remove syntaxes 
            let onRemoveEx eventKindList patternList lineCommandText = 
                let autoCommandDefinition = {  
                    Group = autoCommandGroup
                    EventKinds = eventKindList
                    Patterns = patternList
                    LineCommandText = lineCommandText
                }
                LineCommand.RemoveAutoCommands autoCommandDefinition

            // Called for one of the variations of the remove all commands
            let onRemoveAll () = 
                onRemoveEx List.empty List.empty ""

            match _tokenizer.CurrentTokenKind with
            | TokenKind.EndOfLine -> onRemoveAll ()
            | TokenKind.Character '*' -> 
                // This is the pattern form of the tokenizer.  
                _tokenizer.MoveNextToken()
                x.SkipBlanks()
                let patternList = parsePatternList ()
                onRemoveEx List.empty patternList ""
            | _ -> 
                // This is the longer form of the event remove which can specify both event kinds
                // and patterns.  The next item in both cases is the events followed by the patterns
                match parseEventKindList () with
                | ParseResult.Failed msg -> onError msg
                | ParseResult.Succeeded eventKindList ->
                    x.SkipBlanks()
                    let patternList = 
                        if _tokenizer.IsAtEndOfLine then
                            List.empty
                        else
                            parsePatternList ()
                    onRemoveEx eventKindList patternList ""

        else
            // This is the add form of auto command.  It will be followed by the events, pattern
            // and actual command in that order
            match parseEventKindList () with
            | ParseResult.Failed msg -> LineCommand.ParseError msg
            | ParseResult.Succeeded eventKindList ->
                x.SkipBlanks()
                let patternList = parsePatternList ()
                x.SkipBlanks()
                let command = x.ParseRestOfLine()
                let autoCommandDefinition = { 
                    Group = autoCommandGroup 
                    EventKinds = eventKindList
                    LineCommandText = command
                    Patterns = patternList
                }

                LineCommand.AddAutoCommand autoCommandDefinition

    /// Parse out the :behave command.  The mode argument is required
    member x.ParseBehave() =
        x.SkipBlanks()
        if _tokenizer.IsAtEndOfLine then
            LineCommand.ParseError Resources.Parser_Error
        else
            let mode = _tokenizer.CurrentToken.TokenText
            _tokenizer.MoveNextToken()
            LineCommand.Behave mode

    member x.ParseCall lineRange = 
        x.SkipBlanks()

        let isScriptLocal = x.ParseScriptLocalPrefix()
        match _tokenizer.CurrentTokenKind with
        | TokenKind.Word name ->
            _tokenizer.MoveNextToken()
            let arguments = x.ParseRestOfLine()
            let callInfo = {
                LineRange = lineRange
                Name = name
                Arguments = arguments
                IsScriptLocal = isScriptLocal
            }
            LineCommand.Call callInfo 
        | _ -> LineCommand.ParseError Resources.Parser_Error

    /// Parse out the change directory command.  The path here is optional
    member x.ParseChangeDirectory() =
        // Bang is allowed but has no effect
        x.ParseBang() |> ignore
        let path = x.ParseRestOfLineAsFilePath()
        LineCommand.ChangeDirectory path

    /// Parse out the change local directory command.  The path here is optional
    member x.ParseChangeLocalDirectory() =
        // Bang is allowed but has no effect
        x.ParseBang() |> ignore
        let path = x.ParseRestOfLineAsFilePath()
        LineCommand.ChangeLocalDirectory path

    /// Parse out the :close command
    member x.ParseClose() = 
        let isBang = x.ParseBang()
        LineCommand.Close isBang

    /// Parse out the :copy command.  It has a single required argument that is the destination
    /// address
    member x.ParseCopyTo sourceLineRange = 
        x.SkipBlanks()
        let destinationLineRange = x.ParseLineRange()
        x.SkipBlanks()
        let count = x.ParseNumber()
        match destinationLineRange with
        | LineRangeSpecifier.None -> LineCommand.ParseError Resources.Common_InvalidAddress
        | _ -> LineCommand.CopyTo (sourceLineRange, destinationLineRange, count)

    /// Parse out the :move command.  It has a single required argument that is the destination
    /// address
    member x.ParseMoveTo sourceLineRange = 
        x.SkipBlanks()
        let destinationLineRange = x.ParseLineRange()
        x.SkipBlanks()
        let count = x.ParseNumber()
        match destinationLineRange with
        | LineRangeSpecifier.None -> LineCommand.ParseError Resources.Common_InvalidAddress
        | _ -> LineCommand.MoveTo (sourceLineRange, destinationLineRange, count)

    /// Parse out the :delete command
    member x.ParseDelete lineRange = 
        x.SkipBlanks()
        let name = x.ParseRegisterName ParseRegisterName.NoNumbered
        x.SkipBlanks()
        let lineRange = x.ParseLineRangeSpecifierEndCount lineRange
        LineCommand.Delete (lineRange, name)

    /// Parse out the :delmarks command
    member x.ParseDeleteMarks() =
        x.SkipBlanks()
        if x.ParseBang() then
            LineCommand.DeleteAllMarks
        else
            // Don't care about blank chars here.  Keep moving
            let moveCore () = 
                _tokenizer.MoveNextChar()
                while not _tokenizer.IsAtEndOfLine && CharUtil.IsBlank _tokenizer.CurrentChar do
                    _tokenizer.MoveNextChar()

            let hadError = ref false
            let list = List<Mark>()

            // Parse out the range of marks.  Anything from the start to end character
            // inclusive 
            let parseRange (startChar: char) (endChar: char) =
                for i = int startChar to int endChar do
                    let c = char i 
                    match Mark.OfChar c with
                    | Some mark -> list.Add mark
                    | None -> hadError := true

            while not _tokenizer.IsAtEndOfLine && not hadError.Value do
                let c = _tokenizer.CurrentChar
                moveCore ()
                if _tokenizer.CurrentChar = '-' then
                    moveCore ()
                    let o = _tokenizer.CurrentChar
                    moveCore ()

                    if CharUtil.IsLetter c && CharUtil.IsLetter o && c < o then
                        parseRange c o
                    elif CharUtil.IsDigit c && CharUtil.IsDigit o && c < o then
                        parseRange c o
                    else
                        hadError := true
                else
                    match Mark.OfChar c with
                    | Some mark -> list.Add(mark)
                    | None -> hadError := true

            if hadError.Value then
                _tokenizer.MoveToEndOfLine()
                LineCommand.ParseError Resources.Parser_Error
            else
                LineCommand.DeleteMarks (List.ofSeq list)

    /// Parse out the :edit command
    member x.ParseEdit () = 
        let hasBang = x.ParseBang()

        x.SkipBlanks()
        let fileOptionList = x.ParseFileOptions()

        x.SkipBlanks()
        let commandOption = x.ParseCommandOption()

        x.SkipBlanks()
        let fileName =
            match x.ParseRestOfLineAsFilePath() with
            | None -> ""
            | Some fileName -> fileName

        LineCommand.Edit (hasBang, fileOptionList, commandOption, fileName)

    /// Parse out the :function command
    ///
    /// TODO: having the option on the definition is wrong.  Just make it a non-option and
    /// hammer the parser in tests.  If there are cases we can't handle then return an incomplete
    /// parser definition.  For legitimate parse errors though we should error just like Vim
    member x.ParseFunctionStart() = 

        // Parse out the name of the function.  It must start with a capitol letter or
        // be preceded by the s: prefix 
        let parseFunctionName isScriptLocal =

            match _tokenizer.CurrentTokenKind with
            | TokenKind.Word word ->
                if not isScriptLocal && CharUtil.IsLower word.[0] then
                    ParseResult.Failed (Resources.Parser_FunctionName word)
                else
                    _tokenizer.MoveNextToken()
                    ParseResult.Succeeded word
            | _ -> ParseResult.Failed Resources.Parser_Error

        // Parse out the data between the () in the function definition
        let parseArgList () = 
            let rec inner cont = 
                match _tokenizer.CurrentTokenKind with 
                | TokenKind.Word word -> 
                    _tokenizer.MoveNextToken()
                    if _tokenizer.CurrentChar = ',' then   
                        _tokenizer.MoveNextChar()
                        inner (fun rest -> cont (word :: rest))
                    else
                        cont []
                | _ -> cont [] 
            inner (fun x -> x) 

        // Parse out the function arguments 
        let parseFunctionArguments () =
            if _tokenizer.CurrentChar <> '(' then
                ParseResult.Failed Resources.Parser_Error
            else
                _tokenizer.MoveNextToken()
                let args = parseArgList ()
                if _tokenizer.CurrentChar = ')' then
                    _tokenizer.MoveNextToken()
                    ParseResult.Succeeded args
                else
                    ParseResult.Failed Resources.Parser_Error

        // Parse out the abort, dict and range modifiers which can follow a function definition
        let parseModifiers () = 

            let rec inner isAbort isDict isRange = 
                match _tokenizer.CurrentTokenKind with
                | TokenKind.Word "abort" -> 
                    _tokenizer.MoveNextToken()
                    inner true isDict isRange 
                | TokenKind.Word "dict" -> 
                    _tokenizer.MoveNextToken()
                    inner isAbort true isRange 
                | TokenKind.Word "range" -> 
                    _tokenizer.MoveNextToken()
                    inner isAbort isDict true
                | TokenKind.EndOfLine ->
                    (isAbort, isDict, isRange, false)
                | _ -> 
                    _tokenizer.MoveToEndOfLine()
                    (isAbort, isDict, isRange, true)

            inner false false false

        let hasBang = x.ParseBang()

        // Start ignoring blanks after parsing out the '!'.  The '!' must appear directly next to the 
        // function name or it is not a valid construct
        use flags = _tokenizer.SetTokenizerFlagsScoped TokenizerFlags.SkipBlanks

        let lineCommand = _lineCommandBuilder { 
            // Lower case names are allowed when the name is prefixed with <SID> or s: 
            let isScriptLocal = x.ParseScriptLocalPrefix()
            let! name = parseFunctionName isScriptLocal
            let! parameters = parseFunctionArguments ()
            let isAbort, isDict, isRange, isError = parseModifiers ()

            let func = { 
                Name = name
                Parameters = parameters
                IsRange = isRange
                IsAbort = isAbort
                IsDictionary = isDict
                IsForced = hasBang
                IsScriptLocal = isScriptLocal
            }
            return LineCommand.FunctionStart (Some func)
        }

        match lineCommand with 
        | LineCommand.ParseError _ -> 
            _tokenizer.MoveToEndOfLine()
            LineCommand.FunctionStart None
        | _ -> lineCommand

    /// Parse out the :endfunc command
    member x.ParseFunctionEnd() = 
        LineCommand.FunctionEnd

    /// Parse the rest of the function given the FuntionDefinition value.  This value will be None
    /// when there was an error parsing out the function header.  Even when there is an error we 
    /// still must parse out the statements inside of it.  If we don't then a simple parsing error
    /// on a function header can lead to all of the statements inside it being executed promptly
    member x.ParseFunction (functionDefinition: FunctionDefinition option) = 

        // Parse out the lines in the function.  If any of the lines inside the function register as a 
        // parse error we still need to continue parsing the function (even though it should ultimately
        // fail).  If we bail out of parsing early then it will cause the "next" command to be a 
        // line which is a part of the function.  
        let lines = List<LineCommand>()
        let mutable foundEndFunction = false
        while not x.IsDone && not foundEndFunction do
            match x.ParseSingleCommand() with
            | LineCommand.FunctionEnd -> foundEndFunction <- true
            | lineCommand -> 
                // Intentionally putting parse errors into the set of commands for a function.  The parse 
                // errors aren't emitted as errors until the function is run.  Hence they need to be stored
                // as errors in the function
                lines.Add(lineCommand)

        match functionDefinition, not foundEndFunction with
        | Some functionDefinition, false -> 
            let func = { 
                Definition = functionDefinition
                LineCommands = List.ofSeq lines
            }
            LineCommand.Function func
        | _ -> LineCommand.ParseError Resources.Parser_Error

    /// Parse out the :[digit] command
    member x.ParseJumpToLine lineRange =
        match lineRange with
        | LineRangeSpecifier.SingleLine lineSpecifier ->
            match lineSpecifier with
            | LineSpecifier.Number number -> 
                LineCommand.JumpToLine number
            | LineSpecifier.LastLine ->
                LineCommand.JumpToLastLine
            | _ ->
                LineCommand.ParseError Resources.Parser_Error
        | _ ->
            LineCommand.ParseError Resources.Parser_Error

    /// Parse a {pattern} out of the text.  The text will be consumed until the unescaped value 
    /// 'delimiter' is provided or the end of the input is reached.  The method will return a tuple
    /// of the pattern and a bool.  The bool will represent whether or not the delimiter was found.
    /// If the delimiter is found then it will be consumed
    member x.ParsePattern delimiter = 

        // Need to reset to account for the case where the pattern begins with a 
        // double quote
        use reset = _tokenizer.SetTokenizerFlagsScoped TokenizerFlags.AllowDoubleQuote
        let moveNextChar () = _tokenizer.MoveNextChar()
        let builder = System.Text.StringBuilder()
        let rec inner () = 
            if _tokenizer.IsAtEndOfLine then
                // Hit the end without finding 'delimiter'. 
                builder.ToString(), false
            else    
                let c = _tokenizer.CurrentChar
                if c = delimiter then 
                    moveNextChar ()
                    builder.ToString(), true
                elif c = '\\' then
                    moveNextChar ()

                    if _tokenizer.IsAtEndOfLine then
                        ()
                    else
                        let c = _tokenizer.CurrentChar
                        if c <> delimiter then
                            // If the next char is not the delimiter then we have to assume the '\'
                            // is part of an escape for the pattern itself (\(, \1, etc ..) and we
                            // need to leave it in.  
                            builder.AppendChar '\\'

                        builder.AppendChar c
                        moveNextChar ()

                    inner()
                else
                    builder.AppendChar c
                    moveNextChar ()
                    inner()

        inner ()

    /// Parse out a LineSpecifier from the text.
    ///
    /// If there is no valid line specifier at the given place in the text then the 
    /// index should not be adjusted
    member x.ParseLineSpecifier () =

        let lineSpecifier = 
            if _tokenizer.CurrentChar = '.' then
                _tokenizer.MoveNextToken()
                match _tokenizer.CurrentTokenKind with
                | TokenKind.Number _ ->
                    x.ParseNumber()
                    |> OptionUtil.getOrDefault 1
                    |> (fun number -> LineSpecifier.LineSpecifierWithAdjustment (LineSpecifier.CurrentLine, number))
                    |> Some
                | _ ->
                    Some LineSpecifier.CurrentLine
            elif _tokenizer.CurrentChar = '\'' then
                let mark = _tokenizer.Mark
                _tokenizer.MoveNextToken()

                match Mark.OfChar _tokenizer.CurrentChar with
                | None -> 
                    _tokenizer.MoveToMark mark
                    None
                | Some mark -> 
                    _tokenizer.MoveNextChar()
                    LineSpecifier.MarkLine mark |> Some

            elif _tokenizer.CurrentChar = '$' || _tokenizer.CurrentChar = '%' then
                _tokenizer.MoveNextToken()
                Some LineSpecifier.LastLine
            elif _tokenizer.CurrentChar = '/' then

                // It's one of the forward pattern specifiers
                let mark = _tokenizer.Mark
                _tokenizer.MoveNextToken()
                if _tokenizer.CurrentChar = '/' then
                    Some LineSpecifier.NextLineWithPreviousPattern
                elif _tokenizer.CurrentChar = '?' then
                    Some LineSpecifier.PreviousLineWithPreviousPattern
                elif _tokenizer.CurrentChar = '&' then
                    Some LineSpecifier.NextLineWithPreviousSubstitutePattern
                else
                    // Parse out the pattern.  The closing delimiter is required her
                    let pattern, foundDelimeter = x.ParsePattern '/'
                    if foundDelimeter then
                        Some (LineSpecifier.NextLineWithPattern pattern)
                    else
                        _tokenizer.MoveToMark mark
                        None

            elif _tokenizer.CurrentChar = '?' then
                // It's the ? previous search pattern
                let mark = _tokenizer.Mark
                _tokenizer.MoveNextToken()
                let pattern, foundDelimeter = x.ParsePattern '?'
                if foundDelimeter then
                    Some (LineSpecifier.PreviousLineWithPattern pattern)
                else
                    _tokenizer.MoveToMark mark
                    None

            elif _tokenizer.CurrentChar = '+' || _tokenizer.CurrentChar = '-' then
                Some LineSpecifier.CurrentLine
            else 
                match x.ParseNumber() with
                | None -> None
                | Some number -> Some (LineSpecifier.Number number)

        // Need to check for a trailing + or - 
        match lineSpecifier with
        | None ->
            None
        | Some lineSpecifier ->
            let parseAdjustment isNegative = 
                _tokenizer.MoveNextToken()

                // If no number is specified then 1 is used instead
                let number = x.ParseNumber() |> OptionUtil.getOrDefault 1
                let number = 
                    if isNegative then
                        -number
                    else
                        number

                Some (LineSpecifier.LineSpecifierWithAdjustment (lineSpecifier, number))

            if _tokenizer.CurrentChar = '+' then
                parseAdjustment false
            elif _tokenizer.CurrentChar = '-' then
                parseAdjustment true
            else
                Some lineSpecifier

    /// Parse out any valid range node.  This will consider % and any other 
    /// range expression
    member x.ParseLineRange (): LineRangeSpecifier =
        if _tokenizer.CurrentChar = '%' then
            _tokenizer.MoveNextToken()
            LineRangeSpecifier.EntireBuffer
        else
            let startLine = x.ParseLineSpecifier()
            let startLine =
                match startLine with
                | None ->
                    if _tokenizer.CurrentChar = ',' || _tokenizer.CurrentChar = ';' then
                        Some LineSpecifier.CurrentLine
                    else
                        None
                | Some left -> startLine
            match startLine with
            | None -> LineRangeSpecifier.None
            | Some left ->

                if _tokenizer.CurrentChar = ',' || _tokenizer.CurrentChar = ';' then
                    let isSemicolon = _tokenizer.CurrentChar = ';'
                    _tokenizer.MoveNextToken()
                    match x.ParseLineSpecifier() with
                    | None -> LineRangeSpecifier.Range (left, LineSpecifier.CurrentLine, isSemicolon)
                    | Some right -> LineRangeSpecifier.Range (left, right, isSemicolon)
                else
                    LineRangeSpecifier.SingleLine left 

    /// Parse out the valid ex-flags
    member x.ParseLineCommandFlags() = 
        let rec inner flags = 

            let withFlag flag =
                _tokenizer.MoveNextToken()
                inner (flag ||| flags)

            match _tokenizer.CurrentTokenKind with
            | TokenKind.Character 'l' -> withFlag LineCommandFlags.List
            | TokenKind.Character '#' -> withFlag LineCommandFlags.AddLineNumber
            | TokenKind.Character 'p' -> withFlag LineCommandFlags.Print
            | TokenKind.Character c ->
                if CharUtil.IsBlank c then
                    ParseResult.Succeeded flags
                else 
                    ParseResult.Failed Resources.Parser_InvalidArgument
            | _ -> ParseResult.Succeeded flags

        inner LineCommandFlags.None

    /// Parse out the substitute command.  This should be called with the index just after
    /// the end of the :substitute word
    member x.ParseSubstitute lineRange processFlags = 
        x.SkipBlanks()

        // Is this valid as a search string delimiter
        let isValidDelimiter c = 
            let isBad = 
                CharUtil.IsLetter c ||
                CharUtil.IsDigit c ||
                c = '\\' ||
                c = '"' ||
                c = '|'
            not isBad

        // Need to look at the next char to know if we are parsing out a search string or not for
        // this particular :substitute command
        match _tokenizer.CurrentTokenKind with
        | TokenKind.Character delimiter -> 
            if isValidDelimiter delimiter then
                // If this is a valid delimiter then first try and parse out the pattern version
                // of substitute 
                _tokenizer.MoveNextToken()
                let pattern, foundDelimeter = x.ParsePattern delimiter
                if not foundDelimeter then
                    // When there is no trailing delimeter then the replace string is empty
                    LineCommand.Substitute (lineRange, pattern, "", SubstituteFlags.None)
                else
                    let replace, _ = x.ParsePattern delimiter
                    x.SkipBlanks()
                    match x.ParseSubstituteFlags() with
                    | ParseResult.Failed message -> LineCommand.ParseError message
                    | ParseResult.Succeeded flags ->
                        let flags = processFlags flags
                        x.SkipBlanks()
                        let lineRange = x.ParseLineRangeSpecifierEndCount lineRange
                        LineCommand.Substitute (lineRange, pattern, replace, flags)
            else
                // Without a delimiter it's the repeat variety of the substitute command
                x.ParseSubstituteRepeatCore lineRange processFlags
        | _ ->
            // Without a delimiter it's the repeat variety of the substitute command
            x.ParseSubstituteRepeatCore lineRange processFlags

    /// Parse out the :smagic command
    member x.ParseSubstituteMagic lineRange = 
        x.ParseSubstitute lineRange (fun flags ->
            let flags = Util.UnsetFlag flags SubstituteFlags.Nomagic
            flags ||| SubstituteFlags.Magic)

    /// Parse out the :snomagic command
    member x.ParseSubstituteNoMagic lineRange = 
        x.ParseSubstitute lineRange (fun flags ->
            let flags = Util.UnsetFlag flags SubstituteFlags.Magic
            flags ||| SubstituteFlags.Nomagic)

    /// Parse out the options to the repeat variety of the substitute command
    member x.ParseSubstituteRepeatCore lineRange processFlags =
        x.SkipBlanks()
        match x.ParseSubstituteFlags() with
        | ParseResult.Failed message -> LineCommand.ParseError message
        | ParseResult.Succeeded flags ->
            let flags = processFlags flags

            // Parses out the optional trailing count
            x.SkipBlanks()
            let lineRange = x.ParseLineRangeSpecifierEndCount lineRange
            LineCommand.SubstituteRepeat (lineRange, flags)

    /// Parse out the repeat variety of the substitute command which is initiated
    /// by the '&' character.
    member x.ParseSubstituteRepeat lineRange extraFlags = 
        x.ParseSubstituteRepeatCore lineRange (fun flags -> flags ||| extraFlags)

    /// Parse out the search commands
    member x.ParseSearch lineRange path =
        let pattern = x.ParseRestOfLine()
        LineCommand.Search (lineRange, path, pattern)

    /// Parse out the shift left pattern
    member x.ParseShiftLeft lineRange = 
        x.SkipBlanks()
        let lineRange = x.ParseLineRangeSpecifierEndCount lineRange
        LineCommand.ShiftLeft (lineRange)

    /// Parse out the shift right pattern
    member x.ParseShiftRight lineRange = 
        x.SkipBlanks()
        let lineRange = x.ParseLineRangeSpecifierEndCount lineRange
        LineCommand.ShiftRight (lineRange)

    /// Parse out the shell command
    member x.ParseShellCommand lineRange =
        use resetFlags = _tokenizer.SetTokenizerFlagsScoped TokenizerFlags.AllowDoubleQuote
        let command = x.ParseRestOfLine()
        LineCommand.ShellCommand (lineRange, command)

    /// Parse out a string constant from the token stream.  Loads of special characters are
    /// possible here.  A complete list is available at :help expr-string
    member x.ParseStringConstant() = 
        use reset = _tokenizer.SetTokenizerFlagsScoped TokenizerFlags.AllowDoubleQuote
        _tokenizer.MoveNextToken()

        let builder = System.Text.StringBuilder()
        let moveNextChar () = _tokenizer.MoveNextChar()
        let rec inner afterEscape = 
            if _tokenizer.IsAtEndOfLine then
                ParseResult.Failed Resources.Parser_MissingQuote
            else
                let c = _tokenizer.CurrentChar
                moveNextChar()
                if afterEscape then
                    match c with
                    | 'e' -> builder.AppendChar (char 0x1b)
                    | 't' -> builder.AppendChar '\t'
                    | 'b' -> builder.AppendChar '\b'
                    | 'f' -> builder.AppendChar '\f'
                    | 'n' -> builder.AppendChar '\n'
                    | 'r' -> builder.AppendChar '\r'
                    | '<' ->

                        // Escaped open angle bracket in a string literal
                        // starts key notation.
                        let notation = x.ParseWhile (fun token -> 
                            match token.TokenKind with 
                            | TokenKind.Character '>' -> false
                            | _ -> true)
                        if _tokenizer.CurrentChar = '>' then
                            _tokenizer.MoveNextToken()
                            match notation with
                            | None -> ()
                            | Some notation ->
                                let notation = "<" + notation + ">"
                                let keyInput = KeyNotationUtil.StringToKeyInput notation
                                match keyInput.RawChar with
                                | None -> ()
                                | Some rawChar -> builder.AppendChar rawChar

                    | _ -> builder.AppendChar c
                    inner false
                elif c = '\\' then
                    inner true
                elif c = '"' then
                    builder.ToString()
                    |> VariableValue.String
                    |> Expression.ConstantValue
                    |> ParseResult.Succeeded
                else
                    builder.AppendChar c
                    inner false

        inner false

    /// Parse out a string literal from the token stream.  The only special character here is
    /// an escaped '.  Everything else is taken literally 
    ///
    /// help literal-string
    member x.ParseStringLiteral() = 
        use reset = _tokenizer.SetTokenizerFlagsScoped TokenizerFlags.AllowDoubleQuote
        _tokenizer.MoveNextToken()

        let builder = System.Text.StringBuilder()
        let mutable result = ParseResult.Failed Resources.Parser_MissingQuote
        let mutable isDone = false
        while not isDone && not _tokenizer.IsAtEndOfLine do
            match _tokenizer.CurrentChar with
            | '\\' ->
                // Need to peek ahead to see if this is a back slash to be inserted or if it's
                // escaping a single quote
                _tokenizer.MoveNextChar()
                match _tokenizer.CurrentChar with 
                | '\'' ->
                    builder.AppendChar '\''
                    _tokenizer.MoveNextChar()
                | _ ->
                    builder.AppendChar '\\'
            | '\'' ->
                // Found the terminating character
                _tokenizer.MoveNextChar()
                result <- builder.ToString()
                |> VariableValue.String
                |> Expression.ConstantValue
                |> ParseResult.Succeeded
                isDone <- true
            | c ->
                builder.AppendChar c
                _tokenizer.MoveNextChar()

        result

    /// Parse out a string option value from the token stream.  The string ends
    /// on whitespace or vertical bar. If the option is a filename, backslash
    // escapes only non-filename characters.  Otherwise, it escapes all characters.
    ///
    /// help option-backslash
    member x.ParseOptionBackslash isFileName = 
        use reset = _tokenizer.SetTokenizerFlagsScoped TokenizerFlags.AllowDoubleQuote

        let builder = System.Text.StringBuilder()
        let mutable isDone = false
        while not isDone && not _tokenizer.IsAtEndOfLine do
            match _tokenizer.CurrentChar with
            | '\\' ->

                // Escape the next character.
                _tokenizer.MoveNextChar()
                if _tokenizer.IsAtEndOfLine then
                    builder.AppendChar '\\'
                    isDone <- true
                else
                    let char = _tokenizer.CurrentChar
                    if isFileName && CharUtil.IsFileNameChar char then
                        builder.AppendChar '\\'
                        builder.AppendChar char
                    else
                        builder.AppendChar char
                    _tokenizer.MoveNextChar()

            | char ->
                if CharUtil.IsBlank char || "|".Contains(char.ToString()) then
                    _tokenizer.MoveNextChar()
                    isDone <- true
                else
                    builder.AppendChar char
                    _tokenizer.MoveNextChar()

        // Expand environment variables for filenames.
        let value = builder.ToString()
        if isFileName then
            SystemUtil.ResolvePath value
        else
            value

    /// Parse out the 'tabnew' / 'tabedit' commands.  They have the same set of arguments
    member x.ParseTabNew() = 
        let filePath = x.ParseRestOfLineAsFilePath()
        LineCommand.TabNew filePath

    /// Parse out the 'tabnext' command
    member x.ParseTabNext() =   
        x.SkipBlanks()
        let count = x.ParseNumber()
        LineCommand.GoToNextTab count

    /// Parse out the 'tabprevious' command
    member x.ParseTabPrevious() =   
        x.SkipBlanks()
        let count = x.ParseNumber()
        LineCommand.GoToPreviousTab count

    /// Parse out the unlet command.  
    ///
    /// Currently only names are supported.  We don't support unletting specific dictionary
    /// or list entries
    member x.ParseUnlet() =
        let hasBang = x.ParseBang()
        x.SkipBlanks()
        let rec getNames withValue = 
            match _tokenizer.CurrentTokenKind with
            | TokenKind.Word name ->
                _tokenizer.MoveNextToken()
                x.SkipBlanks()
                getNames (fun list -> withValue (name :: list))
            | TokenKind.EndOfLine ->
                let list = withValue []
                LineCommand.Unlet (hasBang, list)
            | _ -> LineCommand.ParseError "Error"
        getNames (fun x -> x)

    member x.ParseQuickFixNext count =
        let hasBang = x.ParseBang()
        LineCommand.QuickFixNext (count, hasBang)

    member x.ParseQuickFixWindow _ =
        _tokenizer.MoveToEndOfLine()
        LineCommand.QuickFixWindow

    member x.ParseQuickFixPrevious count =
        let hasBang = x.ParseBang()
        LineCommand.QuickFixPrevious (count, hasBang)

    /// Parse out the quit and write command.  This includes 'wq', 'xit' and 'exit' commands.
    member x.ParseQuitAndWrite lineRange = 
        let hasBang = x.ParseBang()

        x.SkipBlanks()
        let fileOptionList = x.ParseFileOptions()

        x.SkipBlanks()
        let fileName =
            if _tokenizer.IsAtEndOfLine then
                None
            else
                x.ParseRestOfLine() |> Some

        LineCommand.QuitWithWrite (lineRange, hasBang, fileOptionList, fileName)

    /// Parse out a variable name from the system.  This handles the scoping prefix 
    member x.ParseVariableName() = 

        let parseNameScope name = 
            match name with
            | "g" -> Some NameScope.Global
            | "b" -> Some NameScope.Buffer
            | "w" -> Some NameScope.Window
            | "t" -> Some NameScope.Tab
            | "s" -> Some NameScope.Script
            | "l" -> Some NameScope.Function
            | "v" -> Some NameScope.Vim
            | _ -> None

        use flags = _tokenizer.SetTokenizerFlagsScoped TokenizerFlags.SkipBlanks
        _tokenizer.SetTokenizerFlagsScoped TokenizerFlags.AllowDigitsInWord |> ignore
        match _tokenizer.CurrentTokenKind with
        | TokenKind.Word word ->
            _tokenizer.MoveNextToken()
            if _tokenizer.CurrentChar = ':' then
                _tokenizer.MoveNextToken()
                match _tokenizer.CurrentTokenKind, parseNameScope word with
                | TokenKind.Word name, Some nameScope -> 
                    _tokenizer.MoveNextToken()
                    let name = { NameScope = nameScope; Name = name } 
                    ParseResult.Succeeded name
                | _ -> ParseResult.Failed Resources.Parser_Error
            else
                let name = { NameScope = NameScope.Global; Name = word }
                ParseResult.Succeeded name
        | _ -> ParseResult.Failed Resources.Parser_Error

    /// Parse out a visual studio command.  The format is "commandName argument".  The command
    /// name can use letters, numbers and a period.  The rest of the line after will be taken
    /// as the argument
    member x.ParseHostCommand() = 
        x.SkipBlanks()
        let command = x.ParseWhile (fun token -> 
            match token.TokenKind with 
            | TokenKind.Word _ -> true
            | TokenKind.Number _ -> true
            | TokenKind.Character '.' -> true
            | TokenKind.Character '_' -> true
            | _ -> false)
        match command with 
        | None -> LineCommand.ParseError Resources.Parser_Error
        | Some command ->
            x.SkipBlanks()
            let argument = x.ParseRestOfLine()
            LineCommand.HostCommand (command, argument)

    member x.ParseWrite lineRange = 
        let hasBang = x.ParseBang()
        x.SkipBlanks()
        let fileOptionList = x.ParseFileOptions()

        // Pares out the final fine name if it's provided
        x.SkipBlanks()
        let fileName =
            if _tokenizer.IsAtEndOfLine then
                None
            else
                x.ParseRestOfLine() |> Some

        LineCommand.Write (lineRange, hasBang, fileOptionList, fileName)

    member x.ParseWriteAll() =
        let hasBang = x.ParseBang()
        LineCommand.WriteAll hasBang

    /// Parse out the yank command
    member x.ParseYank lineRange =
        x.SkipBlanks()
        let registerName = x.ParseRegisterName ParseRegisterName.NoNumbered

        x.SkipBlanks()
        let count = x.ParseNumber()

        LineCommand.Yank (lineRange, registerName, count)

    /// Parse out the files command
    member x.ParseFiles() =
        LineCommand.Files

    /// Parse out the fold command
    member x.ParseFold lineRange =
        LineCommand.Fold lineRange

    /// Parse out the :global command
    member x.ParseGlobal lineRange =
        let hasBang = x.ParseBang()
        x.ParseGlobalCore lineRange (not hasBang)

    /// Parse out the :normal command
    member x.ParseNormal lineRange =
        x.SkipBlanks ()
        _tokenizer.TokenizerFlags <- _tokenizer.TokenizerFlags ||| TokenizerFlags.AllowDoubleQuote
        let inputs = seq {
            while not _tokenizer.IsAtEndOfLine do
                yield KeyInputUtil.CharToKeyInput _tokenizer.CurrentChar
                _tokenizer.MoveNextChar()
        }
        LineCommand.Normal (lineRange, List.ofSeq inputs)

    /// Parse out the :help command
    member x.ParseHelp() =
        _tokenizer.MoveToEndOfLine()
        LineCommand.Help

    /// Parse out the :history command
    member x.ParseHistory() =
        LineCommand.History

    /// Parse out the core global information. 
    member x.ParseGlobalCore lineRange matchPattern =
        match _tokenizer.CurrentTokenKind with
        | TokenKind.Character '\\' -> LineCommand.ParseError Resources.Parser_InvalidArgument
        | TokenKind.Character '"' -> LineCommand.ParseError Resources.Parser_InvalidArgument
        | TokenKind.Character delimiter ->
            _tokenizer.MoveNextToken()
            let pattern, foundDelimiter = x.ParsePattern delimiter
            if foundDelimiter then
                let command = x.ParseSingleLine()
                LineCommand.Global (lineRange, pattern, matchPattern, command)
            else
                LineCommand.ParseError Resources.Parser_InvalidArgument
        | _ -> LineCommand.ParseError Resources.Parser_InvalidArgument

    /// Parse out the :if command from the buffer
    member x.ParseIfStart() = 
        x.ParseIfOrElseIf LineCommand.IfStart

    member x.ParseIfEnd() =
        _tokenizer.MoveToEndOfLine()
        LineCommand.IfEnd

    member x.ParseElse() = 
        _tokenizer.MoveToEndOfLine()
        LineCommand.Else

    /// Parse out the :elseif command from the buffer
    member x.ParseElseIf() = 
        x.ParseIfOrElseIf LineCommand.ElseIf

    member x.ParseIfOrElseIf onSuccess = 
        x.SkipBlanks()
        match x.ParseExpressionCore() with
        | ParseResult.Failed msg -> LineCommand.ParseError msg
        | ParseResult.Succeeded expr -> 
            let lineCommand = onSuccess expr 
            _tokenizer.MoveToEndOfLine()
            lineCommand

    /// Parse out the :if command from the buffer given the initial conditional expression
    /// for the if command
    member x.ParseIf expr =
        let conditionalParser = ConditionalParser(x, expr)
        conditionalParser.Parse()
        
    /// Parse out the join command
    member x.ParseJoin lineRange =  
        let hasBang = x.ParseBang()
        x.SkipBlanks()
        let lineRange = LineRangeSpecifier.Join (lineRange, x.ParseNumber())
        let joinKind = if hasBang then JoinKind.KeepEmptySpaces else JoinKind.RemoveEmptySpaces
        LineCommand.Join (lineRange, joinKind)

    /// Parse out the :echo command
    member x.ParseEcho () = 
        use reset = _tokenizer.SetTokenizerFlagsScoped TokenizerFlags.AllowDoubleQuote
        x.SkipBlanks()
        if _tokenizer.IsAtEndOfLine then
            LineCommand.Nop
        else
            match x.ParseExpressionCore() with
            | ParseResult.Failed msg -> LineCommand.ParseError msg
            | ParseResult.Succeeded expr -> LineCommand.Echo expr

    /// Parse out the :execute command
    member x.ParseExecute () = 
        use flags = _tokenizer.SetTokenizerFlagsScoped TokenizerFlags.AllowDoubleQuote
        x.SkipBlanks()
        if _tokenizer.IsAtEndOfLine then
            LineCommand.Nop
        else
            match x.ParseExpressionCore() with
            | ParseResult.Failed msg -> LineCommand.ParseError msg
            | ParseResult.Succeeded expr -> LineCommand.Execute expr

    /// Parse out the :let command
    member x.ParseLet () = 
        use flags = _tokenizer.SetTokenizerFlagsScoped TokenizerFlags.SkipBlanks

        // Handle the case where let is being used for display.  
        //  let x y z 
        let parseDisplayLet firstName = 
            let rec inner cont = 
                if _tokenizer.IsAtEndOfLine then
                    cont []
                else
                    match x.ParseVariableName() with
                    | ParseResult.Succeeded name -> inner (fun rest -> cont (name :: rest))
                    | ParseResult.Failed msg -> LineCommand.ParseError msg

            inner (fun rest ->
                let names = firstName :: rest
                LineCommand.DisplayLet names)

        match _tokenizer.CurrentTokenKind with
        | TokenKind.Character '@' ->
            _tokenizer.MoveNextToken()
            match x.ParseRegisterName ParseRegisterName.All with
            | Some registerName ->
                if _tokenizer.CurrentChar = '=' then
                    _tokenizer.MoveNextToken()
                    match x.ParseExpressionCore() with
                    | ParseResult.Succeeded expr -> LineCommand.LetRegister (registerName, expr)
                    | ParseResult.Failed msg -> LineCommand.ParseError msg
                else
                    LineCommand.ParseError Resources.Parser_Error
            | None -> LineCommand.ParseError "Invalid register name"
        | TokenKind.Word name ->
            match x.ParseVariableName() with
            | ParseResult.Succeeded name ->
                if _tokenizer.CurrentChar = '=' then
                    _tokenizer.MoveNextToken()
                    match x.ParseExpressionCore() with
                    | ParseResult.Succeeded expr -> LineCommand.Let (name, expr)
                    | ParseResult.Failed msg -> LineCommand.ParseError msg
                else
                    parseDisplayLet name
            | ParseResult.Failed msg -> LineCommand.ParseError msg
        | TokenKind.EndOfLine -> LineCommand.DisplayLet []
        | _ -> LineCommand.ParseError "Error"

    /// Parse out the :make command.  The arguments here other than ! are undefined.  Just
    /// get the text blob and let the interpreter / host deal with it 
    member x.ParseMake () = 
        let hasBang = x.ParseBang()
        x.SkipBlanks()
        let arguments = x.ParseRestOfLine()
        LineCommand.Make (hasBang, arguments)

    /// Parse out the :put command.  The presence of a bang indicates that we need
    /// to put before instead of after
    member x.ParsePut lineRange =
        let hasBang = x.ParseBang()
        x.SkipBlanks()
        let registerName = x.ParseRegisterName ParseRegisterName.NoNumbered

        if hasBang then
            LineCommand.PutBefore (lineRange, registerName)
        else
            LineCommand.PutAfter (lineRange, registerName)

    member x.ParsePrint lineRange =
        x.SkipBlanks()
        let lineRange = x.ParseLineRangeSpecifierEndCount lineRange
        x.SkipBlanks()
        _lineCommandBuilder { 
            let! flags = x.ParseLineCommandFlags()
            return LineCommand.Print (lineRange, flags) }

    /// Parse out the :read command
    member x.ParseRead lineRange = 
        x.SkipBlanks()
        let fileOptionList = x.ParseFileOptions()
        match fileOptionList with
        | [] ->
            // Can still be the file or command variety.  The ! or lack there of will
            // differentiate it at this point
            x.SkipBlanks()
            if _tokenizer.CurrentChar = '!' then
                _tokenizer.MoveNextToken()
                use resetFlags = _tokenizer.SetTokenizerFlagsScoped TokenizerFlags.AllowDoubleQuote
                let command = x.ParseRestOfLine()
                LineCommand.ReadCommand (lineRange, command)
            else
                let filePath = x.ParseRestOfLine()
                LineCommand.ReadFile (lineRange, [], filePath)
        | _ ->
            // Can only be the file variety.
            x.SkipBlanks()
            let filePath = x.ParseRestOfLine()
            LineCommand.ReadFile (lineRange, fileOptionList, filePath)

    /// Parse out the :retab command
    member x.ParseRetab lineRange =
        let hasBang = x.ParseBang()
        x.SkipBlanks()
        let newTabStop = x.ParseNumber()
        LineCommand.Retab (lineRange, hasBang, newTabStop)

    /// Whether the specified setting is a file name setting, e.g. shell
    /// TODO: A local setting might someday be a file name setting
    member x.IsFileNameSetting (name: string) =
        match _globalSettings.GetSetting name with
        | None -> false
        | Some setting -> setting.HasFileNameOption

    /// Parse out the :set command and all of it's variants
    member x.ParseSet () = 

        // Parse out an individual option and add it to the 'withArgument' continuation
        let rec parseOption withArgument = 
            x.SkipBlanks()

            // Parse out the next argument and use 'argument' as the value of the current
            // argument
            let parseNext argument = parseOption (fun list -> argument :: list |> withArgument)

            // Parse out an operator.  Parse out the value and use the specified setting name
            // and argument function as the argument
            let parseSetValue name argumentFunc = 
                if _tokenizer.IsAtEndOfLine || _tokenizer.CurrentChar = ' ' then
                    _tokenizer.MoveNextToken()
                    parseNext (SetArgument.AssignSetting (name, ""))
                else
                    let isFileName = x.IsFileNameSetting name
                    let value = x.ParseOptionBackslash isFileName
                    parseNext (argumentFunc (name, value))

            // Parse out a simple assignment.  Move past the assignment char and get the value
            let parseAssign name = 
                _tokenizer.MoveNextChar()
                parseSetValue name SetArgument.AssignSetting

            // Parse out a compound operator.  This is used for '+=' and such.  This will be called
            // with the index pointed at the first character
            let parseCompoundOperator name argumentFunc = 
                _tokenizer.MoveNextToken()
                if _tokenizer.CurrentChar = '=' then
                    _tokenizer.MoveNextChar()
                    parseSetValue name argumentFunc
                else
                    LineCommand.ParseError Resources.Parser_Error

            match _tokenizer.CurrentTokenKind with
            | TokenKind.EndOfLine ->
                let list = withArgument []
                LineCommand.Set list
            | TokenKind.Word "all" ->
                _tokenizer.MoveNextToken()
                if _tokenizer.CurrentChar = '&' then
                    _tokenizer.MoveNextToken()
                    parseNext SetArgument.ResetAllToDefault
                else
                    parseNext SetArgument.DisplayAllButTerminal
            | TokenKind.Word "termcap" ->
                _tokenizer.MoveNextToken()
                parseNext SetArgument.DisplayAllTerminal
            | TokenKind.Word name ->

                // An option name can have an '_' due to the vsvim extension names
                let name = x.ParseWhile (fun token -> 
                    match token.TokenKind with
                    | TokenKind.Word _ -> true
                    | TokenKind.Character '_' -> true
                    | _ -> false) |> OptionUtil.getOrDefault ""

                if name.StartsWith("no", System.StringComparison.Ordinal) then
                    let option = name.Substring(2)
                    parseNext (SetArgument.ToggleOffSetting option)
                elif name.StartsWith("inv", System.StringComparison.Ordinal) then
                    let option = name.Substring(3)
                    parseNext (SetArgument.InvertSetting option)
                else

                    // Need to look at the next character to decide what type of 
                    // argument this is
                    match _tokenizer.CurrentTokenKind with
                    | TokenKind.Character '?' -> _tokenizer.MoveNextToken(); parseNext (SetArgument.DisplaySetting name)
                    | TokenKind.Character '!' -> _tokenizer.MoveNextToken(); parseNext (SetArgument.InvertSetting name)
                    | TokenKind.Character ':' -> parseAssign name
                    | TokenKind.Character '=' -> parseAssign name
                    | TokenKind.Character '+' -> parseCompoundOperator name SetArgument.AddSetting
                    | TokenKind.Character '^' -> parseCompoundOperator name SetArgument.MultiplySetting
                    | TokenKind.Character '-' -> parseCompoundOperator name SetArgument.SubtractSetting
                    | TokenKind.Blank -> _tokenizer.MoveNextToken(); parseNext (SetArgument.UseSetting name)
                    | TokenKind.EndOfLine -> parseNext (SetArgument.UseSetting name)
                    | _ -> LineCommand.ParseError Resources.Parser_Error
            | _ ->
                 LineCommand.ParseError Resources.Parser_Error                   

        parseOption (fun x -> x)

    /// Parse out the :sort command
    member x.ParseSort lineRange =

        // Whether this valid as a sort string delimiter
        let isValidDelimiter c =
            let isBad = CharUtil.IsLetter c
            not isBad

        let hasBang = x.ParseBang()
        x.SkipBlanks()
        match x.ParseSortFlags() with
        | ParseResult.Failed message -> LineCommand.ParseError message
        | ParseResult.Succeeded flags ->
            x.SkipBlanks()
            match _tokenizer.CurrentTokenKind with
            | TokenKind.Character delimiter ->
                if isValidDelimiter delimiter then
                    _tokenizer.MoveNextToken()
                    let pattern, foundDelimiter = x.ParsePattern delimiter
                    if not foundDelimiter then
                        LineCommand.Sort (lineRange, hasBang, flags, Some pattern)
                    else
                        x.SkipBlanks()
                        match x.ParseSortFlags() with
                        | ParseResult.Failed message -> LineCommand.ParseError message
                        | ParseResult.Succeeded moreFlags ->
                            let flags = flags ||| moreFlags
                            LineCommand.Sort (lineRange, hasBang, flags, Some pattern)
                else
                    LineCommand.Sort (lineRange, hasBang, flags, None)
            | _ ->
                LineCommand.Sort (lineRange, hasBang, flags, None)

    /// Parse out the :source command.  It can have an optional '!' following it then a file
    /// name 
    member x.ParseSource() =
        let hasBang = x.ParseBang()
        x.SkipBlanks()
        let fileName = x.ParseRestOfLine()
        let fileName = fileName.Trim()
        LineCommand.Source (hasBang, fileName)

    /// Parse out the :split command
    member x.ParseSplit splitType lineRange =
        x.SkipBlanks()
        let fileOptionList = x.ParseFileOptions()

        x.SkipBlanks()
        let commandOption = x.ParseCommandOption()

        splitType (lineRange, fileOptionList, commandOption)

    /// Parse out the :qal and :quitall commands
    member x.ParseQuitAll () =
        let hasBang = x.ParseBang()
        LineCommand.QuitAll hasBang

    /// Parse out the :quit command.
    member x.ParseQuit () = 
        let hasBang = x.ParseBang()
        LineCommand.Quit hasBang

    /// Parse out the :display and :registers command.  Just takes a single argument 
    /// which is the register name
    member x.ParseDisplayRegisters () = 
        let mutable nameList: RegisterName list = List.Empty
        let mutable more = true
        while more do
            x.SkipBlanks()
            match x.ParseRegisterName ParseRegisterName.All with
            | Some name -> 
                nameList <- name :: nameList
                more <- true
            | None -> more <- false

        nameList <- List.rev nameList
        LineCommand.DisplayRegisters nameList

    /// Parse out the :marks command.  Handles both the no argument and argument
    /// case
    member x.ParseDisplayMarks () = 
        x.SkipBlanks()

        match _tokenizer.CurrentTokenKind with
        | TokenKind.Word word ->

            _tokenizer.MoveNextToken()
            let mutable message: string option = None
            let list = System.Collections.Generic.List<Mark>()
            for c in word do
                match Mark.OfChar c with
                | None -> message <- Some (Resources.Parser_NoMarksMatching c)
                | Some mark -> list.Add(mark)

            match message with
            | None -> LineCommand.DisplayMarks (List.ofSeq list)
            | Some message -> LineCommand.ParseError message
        | _ ->
            // Simple case.  No marks to parse out.  Just return them all
            LineCommand.DisplayMarks List.empty

    /// Parse a single line.  This will not attempt to link related LineCommand values like :function
    /// and :endfunc.  Instead it will return the result of the current LineCommand
    member x.ParseSingleLine() =

        // Skip the white space and: at the beginning of the line
        while _tokenizer.CurrentChar = ':' || _tokenizer.CurrentTokenKind = TokenKind.Blank do
            _tokenizer.MoveNextChar()

        let lineRange = x.ParseLineRange()

        // Skip the white space after a valid line range.
        match lineRange with
        | LineRangeSpecifier.None -> ()
        | _ -> x.SkipBlanks()

        let noRange parseFunc = 
            match lineRange with
            | LineRangeSpecifier.None -> parseFunc()
            | _ -> LineCommand.ParseError Resources.Parser_NoRangeAllowed

        let handleParseResult (lineCommand: LineCommand) =
            let lineCommand = 
                if lineCommand.Failed then
                    // If there is already a failure don't look any deeper.
                    lineCommand 
                else
                    x.SkipBlanks()

                    // If there are still characters then it's illegal trailing characters
                    if not _tokenizer.IsAtEndOfLine then
                        LineCommand.ParseError Resources.CommandMode_TrailingCharacters
                    else
                        lineCommand
            x.MoveToNextLine() |> ignore
            lineCommand

        let handleCount parseFunc = 
            match lineRange with
            | LineRangeSpecifier.SingleLine lineSpecifier ->
                match lineSpecifier with
                | LineSpecifier.Number count -> parseFunc (Some count)
                | _ -> parseFunc None
            | _ -> parseFunc None

        let doParse name = 
            let parseResult = 
                match name with
                | "autocmd" -> noRange x.ParseAutoCommand
                | "behave" -> noRange x.ParseBehave
                | "buffers" -> noRange x.ParseFiles
                | "call" -> x.ParseCall lineRange
                | "cd" -> noRange x.ParseChangeDirectory
                | "chdir" -> noRange x.ParseChangeDirectory
                | "close" -> noRange x.ParseClose
                | "cmap"-> noRange (fun () -> x.ParseMapKeys false [KeyRemapMode.Command])
                | "cmapclear" -> noRange (fun () -> x.ParseMapClear false [KeyRemapMode.Command])
                | "cnoremap"-> noRange (fun () -> x.ParseMapKeysNoRemap false [KeyRemapMode.Command])
                | "cnext" -> handleCount x.ParseQuickFixNext
                | "cprevious" -> handleCount x.ParseQuickFixPrevious
                | "copy" -> x.ParseCopyTo lineRange 
                | "cunmap" -> noRange (fun () -> x.ParseMapUnmap false [KeyRemapMode.Command])
                | "cwindow" -> noRange x.ParseQuickFixWindow
                | "delete" -> x.ParseDelete lineRange
                | "delmarks" -> noRange (fun () -> x.ParseDeleteMarks())
                | "display" -> noRange x.ParseDisplayRegisters 
                | "echo" -> noRange x.ParseEcho
                | "edit" -> noRange x.ParseEdit
                | "else" -> noRange x.ParseElse
                | "execute" -> noRange x.ParseExecute
                | "elseif" -> noRange x.ParseElseIf
                | "endfunction" -> noRange x.ParseFunctionEnd
                | "endif" -> noRange x.ParseIfEnd
                | "exit" -> x.ParseQuitAndWrite lineRange
                | "files" -> noRange x.ParseFiles
                | "fold" -> x.ParseFold lineRange
                | "function" -> noRange x.ParseFunctionStart
                | "global" -> x.ParseGlobal lineRange
                | "normal" -> x.ParseNormal lineRange
                | "help" -> noRange x.ParseHelp
                | "history" -> noRange (fun () -> x.ParseHistory())
                | "if" -> noRange x.ParseIfStart
                | "iunmap" -> noRange (fun () -> x.ParseMapUnmap false [KeyRemapMode.Insert])
                | "imap"-> noRange (fun () -> x.ParseMapKeys false [KeyRemapMode.Insert])
                | "imapclear" -> noRange (fun () -> x.ParseMapClear false [KeyRemapMode.Insert])
                | "inoremap"-> noRange (fun () -> x.ParseMapKeysNoRemap false [KeyRemapMode.Insert])
                | "join" -> x.ParseJoin lineRange 
                | "lcd" -> noRange x.ParseChangeLocalDirectory
                | "lchdir" -> noRange x.ParseChangeLocalDirectory
                | "let" -> noRange x.ParseLet
                | "lmap"-> noRange (fun () -> x.ParseMapKeys false [KeyRemapMode.Language])
                | "ls" -> noRange x.ParseFiles
                | "lunmap" -> noRange (fun () -> x.ParseMapUnmap false [KeyRemapMode.Language])
                | "lnoremap"-> noRange (fun () -> x.ParseMapKeysNoRemap false [KeyRemapMode.Language])
                | "make" -> noRange x.ParseMake 
                | "marks" -> noRange x.ParseDisplayMarks
                | "map"-> noRange (fun () -> x.ParseMapKeys true [KeyRemapMode.Normal;KeyRemapMode.Visual; KeyRemapMode.Select;KeyRemapMode.OperatorPending])
                | "mapclear" -> noRange (fun () -> x.ParseMapClear true [KeyRemapMode.Normal; KeyRemapMode.Visual; KeyRemapMode.Command; KeyRemapMode.OperatorPending])
                | "move" -> x.ParseMoveTo lineRange 
                | "nmap"-> noRange (fun () -> x.ParseMapKeys false [KeyRemapMode.Normal])
                | "nmapclear" -> noRange (fun () -> x.ParseMapClear false [KeyRemapMode.Normal])
                | "nnoremap"-> noRange (fun () -> x.ParseMapKeysNoRemap false [KeyRemapMode.Normal])
                | "nunmap" -> noRange (fun () -> x.ParseMapUnmap false [KeyRemapMode.Normal])
                | "nohlsearch" -> noRange (fun () -> LineCommand.NoHighlightSearch)
                | "noremap"-> noRange (fun () -> x.ParseMapKeysNoRemap true [KeyRemapMode.Normal;KeyRemapMode.Visual; KeyRemapMode.Select;KeyRemapMode.OperatorPending])
                | "omap"-> noRange (fun () -> x.ParseMapKeys false [KeyRemapMode.OperatorPending])
                | "omapclear" -> noRange (fun () -> x.ParseMapClear false [KeyRemapMode.OperatorPending])
                | "only" -> noRange (fun () -> LineCommand.Only)
                | "onoremap"-> noRange (fun () -> x.ParseMapKeysNoRemap false [KeyRemapMode.OperatorPending])
                | "ounmap" -> noRange (fun () -> x.ParseMapUnmap false [KeyRemapMode.OperatorPending])
                | "put" -> x.ParsePut lineRange
                | "print" -> x.ParsePrint lineRange
                | "pwd" -> noRange (fun () -> LineCommand.PrintCurrentDirectory)
                | "quit" -> noRange x.ParseQuit
                | "qall" -> noRange x.ParseQuitAll
                | "quitall" -> noRange x.ParseQuitAll
                | "read" -> x.ParseRead lineRange
                | "redo" -> noRange (fun () -> LineCommand.Redo)
                | "retab" -> x.ParseRetab lineRange
                | "registers" -> noRange x.ParseDisplayRegisters 
                | "set" -> noRange x.ParseSet
                | "sort" -> x.ParseSort lineRange
                | "source" -> noRange x.ParseSource
                | "split" -> x.ParseSplit LineCommand.HorizontalSplit lineRange
                | "substitute" -> x.ParseSubstitute lineRange (fun x -> x)
                | "smagic" -> x.ParseSubstituteMagic lineRange
                | "smap"-> noRange (fun () -> x.ParseMapKeys false [KeyRemapMode.Select])
                | "smapclear" -> noRange (fun () -> x.ParseMapClear false [KeyRemapMode.Select])
                | "snomagic" -> x.ParseSubstituteNoMagic lineRange
                | "snoremap"-> noRange (fun () -> x.ParseMapKeysNoRemap false [KeyRemapMode.Select])
                | "sunmap" -> noRange (fun () -> x.ParseMapUnmap false [KeyRemapMode.Select])
                | "t" -> x.ParseCopyTo lineRange 
                | "tabedit" -> noRange x.ParseTabNew
                | "tabfirst" -> noRange (fun () -> LineCommand.GoToFirstTab)
                | "tabrewind" -> noRange (fun () -> LineCommand.GoToFirstTab)
                | "tablast" -> noRange (fun () -> LineCommand.GoToLastTab)
                | "tabnew" -> noRange x.ParseTabNew
                | "tabnext" -> noRange x.ParseTabNext 
                | "tabNext" -> noRange x.ParseTabPrevious
                | "tabonly" -> noRange (fun () -> LineCommand.TabOnly)
                | "tabprevious" -> noRange x.ParseTabPrevious
                | "undo" -> noRange (fun () -> LineCommand.Undo)
                | "unlet" -> noRange x.ParseUnlet
                | "unmap" -> noRange (fun () -> x.ParseMapUnmap true [KeyRemapMode.Normal;KeyRemapMode.Visual; KeyRemapMode.Select;KeyRemapMode.OperatorPending])
                | "version" -> noRange (fun () -> LineCommand.Version)
                | "vglobal" -> x.ParseGlobalCore lineRange false
                | "vmap"-> noRange (fun () -> x.ParseMapKeys false [KeyRemapMode.Visual;KeyRemapMode.Select])
                | "vmapclear" -> noRange (fun () -> x.ParseMapClear false [KeyRemapMode.Visual; KeyRemapMode.Select])
                | "vscmd" -> x.ParseHostCommand()
                | "vsplit" -> x.ParseSplit LineCommand.VerticalSplit lineRange
                | "vnoremap"-> noRange (fun () -> x.ParseMapKeysNoRemap false [KeyRemapMode.Visual;KeyRemapMode.Select])
                | "vunmap" -> noRange (fun () -> x.ParseMapUnmap false [KeyRemapMode.Visual;KeyRemapMode.Select])
                | "wall" -> noRange x.ParseWriteAll
                | "write" -> x.ParseWrite lineRange
                | "wq" -> x.ParseQuitAndWrite lineRange
                | "xit" -> x.ParseQuitAndWrite lineRange
                | "xmap"-> noRange (fun () -> x.ParseMapKeys false [KeyRemapMode.Visual])
                | "xmapclear" -> noRange (fun () -> x.ParseMapClear false [KeyRemapMode.Visual])
                | "xnoremap"-> noRange (fun () -> x.ParseMapKeysNoRemap false [KeyRemapMode.Visual])
                | "xunmap" -> noRange (fun () -> x.ParseMapUnmap false [KeyRemapMode.Visual])
                | "yank" -> x.ParseYank lineRange
                | "/" -> x.ParseSearch lineRange SearchPath.Forward
                | "?" -> x.ParseSearch lineRange SearchPath.Backward
                | "<" -> x.ParseShiftLeft lineRange
                | ">" -> x.ParseShiftRight lineRange
                | "&" -> x.ParseSubstituteRepeat lineRange SubstituteFlags.None
                | "~" -> x.ParseSubstituteRepeat lineRange SubstituteFlags.UsePreviousSearchPattern
                | "!" -> x.ParseShellCommand lineRange
                | "@" -> x.ParseAtCommand lineRange
                | _ -> LineCommand.ParseError Resources.Parser_Error

            handleParseResult parseResult

        // Get the command name and make sure to expand it to it's possible full
        // name
        match _tokenizer.CurrentTokenKind with
        | TokenKind.Word word ->
            _tokenizer.MoveNextToken()
            x.TryExpand word |> doParse
        | TokenKind.Character c ->
            _tokenizer.MoveNextToken()
            c |> StringUtil.OfChar |> x.TryExpand |> doParse
        | TokenKind.EndOfLine ->
            match lineRange with
            | LineRangeSpecifier.None -> handleParseResult LineCommand.Nop
            | _ -> x.ParseJumpToLine lineRange |> handleParseResult
        | _ -> 
            x.ParseJumpToLine lineRange |> handleParseResult

    /// Parse out a single command.  Unlike ParseSingleLine this will parse linked commands.  So
    /// it won't ever return LineCommand.FuntionStart but instead will return LineCommand.Function
    /// instead
    member x.ParseSingleCommand() =
        match x.ParseSingleLine() with 
        | LineCommand.FunctionStart functionDefinition -> x.ParseFunction functionDefinition 
        | LineCommand.IfStart expr -> x.ParseIf expr
        | lineCommand -> lineCommand

    // Parse out the name of a setting/option
    member x.ParseOptionName() =
        _tokenizer.MoveNextToken()
        let tokenKind = _tokenizer.CurrentTokenKind
        _tokenizer.MoveNextToken()
        match tokenKind with
        | TokenKind.Word word ->
            Expression.OptionName word |> ParseResult.Succeeded
        | _ -> ParseResult.Failed "Option name missing"

    member x.ParseList() =
        let rec parseList atBeginning =
            let recursivelyParseItems() =
                match x.ParseSingleExpression() with
                | ParseResult.Succeeded item ->
                    match parseList false with
                    | ParseResult.Succeeded otherItems -> item :: otherItems |> ParseResult.Succeeded
                    | ParseResult.Failed msg -> ParseResult.Failed msg
                | ParseResult.Failed msg -> ParseResult.Failed msg
            match _tokenizer.CurrentTokenKind with
            | TokenKind.Character '[' ->
                _tokenizer.MoveNextToken()
                parseList true
            | TokenKind.Character ']' ->
                _tokenizer.MoveNextToken()
                ParseResult.Succeeded []
            | TokenKind.Character ',' ->
                _tokenizer.MoveNextToken()
                x.SkipBlanks()
                recursivelyParseItems()
            | _ ->
                if atBeginning then recursivelyParseItems()
                else ParseResult.Failed Resources.Parser_Error
        match parseList true with
        | ParseResult.Succeeded expressionList -> Expression.List expressionList |> ParseResult.Succeeded
        | ParseResult.Failed msg -> ParseResult.Failed msg

    member x.ParseDictionary() =
        _tokenizer.MoveNextToken()
        match _tokenizer.CurrentTokenKind with
        | TokenKind.Character '}' ->
            _tokenizer.MoveNextToken()
            VariableValue.Dictionary Map.empty |> Expression.ConstantValue |> ParseResult.Succeeded
        | _ -> ParseResult.Failed Resources.Parser_Error

    /// Parse out a single expression
    member x.ParseSingleExpression() =
        // Re-examine the current token based on the knowledge that double quotes are
        // legal in this context as a real token
        use reset = _tokenizer.SetTokenizerFlagsScoped TokenizerFlags.AllowDoubleQuote
        match _tokenizer.CurrentTokenKind with
        | TokenKind.Character '\"' ->
            x.ParseStringConstant()
        | TokenKind.Character '\'' -> 
            x.ParseStringLiteral()
        | TokenKind.Character '&' ->
            x.ParseOptionName()
        | TokenKind.Character '[' ->
            x.ParseList()
        | TokenKind.Character '{' ->
            x.ParseDictionary()
        | TokenKind.Character '@' ->
            _tokenizer.MoveNextToken()
            match x.ParseRegisterName ParseRegisterName.All with
            | Some name -> Expression.RegisterName name |>  ParseResult.Succeeded
            | None -> ParseResult.Failed "Unrecognized register name"
        | TokenKind.Number number -> 
            _tokenizer.MoveNextToken()
            VariableValue.Number number |> Expression.ConstantValue |> ParseResult.Succeeded
        | _ ->
            match x.ParseVariableName() with
            | ParseResult.Failed msg -> ParseResult.Failed msg
            | ParseResult.Succeeded variable -> // TODO the nesting is getting deep here; refactor
                x.SkipBlanks()
                match _tokenizer.CurrentTokenKind with
                | TokenKind.Character '(' ->
                    match x.ParseFunctionArguments true with
                    | ParseResult.Succeeded args ->
                        Expression.FunctionCall(variable, args) |> ParseResult.Succeeded
                    | ParseResult.Failed msg -> ParseResult.Failed msg
                | _ -> Expression.VariableName variable |> ParseResult.Succeeded

    member x.ParseFunctionArguments atBeginning =
        let recursivelyParseArguments() =
            match x.ParseSingleExpression() with
            | ParseResult.Succeeded arg ->
                match x.ParseFunctionArguments false with
                | ParseResult.Succeeded otherArgs -> arg :: otherArgs |> ParseResult.Succeeded
                | ParseResult.Failed msg -> ParseResult.Failed msg
            | ParseResult.Failed msg -> ParseResult.Failed msg
        match _tokenizer.CurrentTokenKind with
        | TokenKind.Character '(' ->
            _tokenizer.MoveNextToken()
            x.ParseFunctionArguments true
        | TokenKind.Character ')' ->
            _tokenizer.MoveNextToken()
            ParseResult.Succeeded []
        | TokenKind.Character ',' ->
            _tokenizer.MoveNextToken()
            x.SkipBlanks()
            recursivelyParseArguments()
        | _ ->
            if atBeginning then recursivelyParseArguments()
            else ParseResult.Failed "invalid arguments for function"

    /// Parse out a complete expression from the text.  
    member x.ParseExpressionCore() =
        _parseResultBuilder {
            let! expr = x.ParseSingleExpression()
            x.SkipBlanks()

            // Parsee out a binary expression
            let parseBinary binaryKind =
                _tokenizer.MoveNextToken()
                x.SkipBlanks()

                _parseResultBuilder {
                    let! rightExpr = x.ParseSingleExpression()
                    return Expression.Binary (binaryKind, expr, rightExpr)
                }

            match _tokenizer.CurrentTokenKind with
            | TokenKind.Character '+' -> return! parseBinary BinaryKind.Add
            | TokenKind.Character '/' -> return! parseBinary BinaryKind.Divide
            | TokenKind.Character '*' -> return! parseBinary BinaryKind.Multiply
            | TokenKind.Character '.' -> return! parseBinary BinaryKind.Concatenate
            | TokenKind.Character '-' -> return! parseBinary BinaryKind.Subtract
            | TokenKind.Character '%' -> return! parseBinary BinaryKind.Modulo
            | _ -> return expr
        }

    member x.ParseNextCommand() = 
        x.ParseSingleCommand()

    member x.ParseNextLine() = 
        let parseResult = x.ParseSingleLine()
        parseResult

    member x.ParseRange rangeText = 
        x.Reset [|rangeText|]
        x.ParseLineRange(), x.ParseRestOfLine()

    member x.ParseExpression (expressionText: string) =
        x.Reset [|expressionText|]
        x.ParseExpressionCore()

    member x.ParseLineCommand commandText =
        x.Reset [|commandText|]
        x.ParseSingleCommand()

    member x.ParseLineCommands lines =
        x.Reset lines
        let rec inner rest =    
            let lineCommand = x.ParseSingleCommand()
            if not x.IsDone then
                inner (fun item -> rest (lineCommand :: item))
            else
                rest [lineCommand]
        inner (fun all -> all) 
                
    member x.ParseFileNameModifiers : FileNameModifier list =
        let rec inner (modifiers:FileNameModifier list) : FileNameModifier list =
            match _tokenizer.CurrentTokenKind with
            | TokenKind.Character ':' ->
                let mark = _tokenizer.Mark
                _tokenizer.MoveNextChar()
                let c = _tokenizer.CurrentChar
                _tokenizer.MoveNextChar()
                match FileNameModifier.OfChar c with
                | Some m ->
                    match m with 
                    | FileNameModifier.PathFull when modifiers.IsEmpty -> 
                        // Note that 'p' is only valid when it is the first modifier -- violations end the modifier sequence
                        inner (m::modifiers)
                    | FileNameModifier.Tail when not (List.exists (fun m -> m = FileNameModifier.Root || m = FileNameModifier.Extension || m = FileNameModifier.Tail) modifiers) ->
                        // 't' must precede 'r' and 'e' and cannot be repeated -- violations end the modifier sequence
                        inner (m::modifiers)
                    | FileNameModifier.Head when not (List.exists (fun m -> m = FileNameModifier.Root || m = FileNameModifier.Extension || m = FileNameModifier.Tail) modifiers) ->
                        // 'h' should not follow 'e', 't', or 'r'
                        inner (m::modifiers)
                    | FileNameModifier.Root -> inner (m::modifiers)
                    | FileNameModifier.Extension -> inner (m::modifiers)
                    | _ -> 
                        // Stop processing if we encounter an unrecognized modifier character. Unconsume the last character and yield the modifiers so far.
                        _tokenizer.MoveToMark mark
                        modifiers
                | None ->
                    _tokenizer.MoveToMark mark
                    modifiers
            | _ -> modifiers
        
        List.rev (inner List.Empty)
    
    member x.ParseDirectoryPath directoryPath : SymbolicPath =
        _tokenizer.Reset directoryPath TokenizerFlags.None
        let rec inner components =
            if _tokenizer.IsAtEndOfLine then
                components
            else
                match _tokenizer.CurrentTokenKind with
                | TokenKind.Character '\\' ->
                    // As per :help cmdline-special, '\' only acts as an escape character when it immediately preceeds '%' or '#'.
                    _tokenizer.MoveNextChar()
                    match _tokenizer.CurrentTokenKind with
                    // TODO: depends on PR #2139
                    //| TokenKind.Character '#' 
                    | TokenKind.Character '%' ->
                        let c = _tokenizer.CurrentChar
                        _tokenizer.MoveNextChar()
                        inner (SymbolicPathComponent.Literal (StringUtil.OfChar c)::components)
                    | _ -> 
                        inner (SymbolicPathComponent.Literal "\\"::components)
                | TokenKind.Character '%' ->
                    _tokenizer.MoveNextChar()
                    let modifiers = SymbolicPathComponent.CurrentFileName x.ParseFileNameModifiers
                    inner (modifiers::components)
                // TODO: depends on PR #2139
                //| TokenKind.Character '#' ->
                //    _tokenizer.MoveNextChar()
                //    let modifiers = SymbolicPathComponent.AlternateFileName x.ParseFileNameModifiers
                //    inner (modifiers::components)
                | _ ->
                    let literal = _tokenizer.CurrentToken.TokenText
                    _tokenizer.MoveNextToken()
                    let nextComponents = 
                        match components with
                        | SymbolicPathComponent.Literal lhead::tail -> (SymbolicPathComponent.Literal (lhead + literal))::tail
                        | _ -> (SymbolicPathComponent.Literal literal::components)
                    inner nextComponents
        
        List.rev (inner List.Empty)

and ConditionalParser
    (
        _parser: Parser,
        _initialExpr: Expression
    ) = 

    static let StateBeforeElse = 1
    static let StateAfterElse = 2

    let mutable _currentExpr = Some _initialExpr
    let mutable _currentCommands = List<LineCommand>()
    let mutable _builder = List<ConditionalBlock>()
    let mutable _state = StateBeforeElse

    member x.IsDone =
        _parser.IsDone

    member x.Parse() =

        let mutable error: string option = None
        let mutable isDone = false
        while not _parser.IsDone && not isDone && Option.isNone error do
            match _parser.ParseSingleCommand() with
            | LineCommand.Else -> 
                if _state = StateAfterElse then
                    error <- Some Resources.Parser_MultipleElse
                x.CreateConditionalBlock()
                _state <- StateAfterElse
            | LineCommand.ElseIf expr -> 
                if _state = StateAfterElse then
                    error <- Some Resources.Parser_ElseIfAfterElse
                x.CreateConditionalBlock()
                _currentExpr <- Some expr
            | LineCommand.IfEnd ->  
                x.CreateConditionalBlock()
                isDone <- true
            | lineCommand -> _currentCommands.Add(lineCommand)

        match isDone, error with
        | _, Some msg -> LineCommand.ParseError msg
        | false, None -> LineCommand.ParseError "Unmatched Conditional Block"
        | true, None -> _builder |> List.ofSeq |> LineCommand.If 
                
    member x.CreateConditionalBlock() = 
        let conditionalBlock = {
            Conditional = _currentExpr
            LineCommands = List.ofSeq _currentCommands
        }
        _builder.Add(conditionalBlock)
        _currentExpr <- None
        _currentCommands.Clear()

<|MERGE_RESOLUTION|>--- conflicted
+++ resolved
@@ -1,2765 +1,2747 @@
-﻿#light
-
-namespace Vim.Interpreter
-open Vim
-open System.Collections.Generic
-open StringBuilderExtensions
-
-[<RequireQualifiedAccess>]
-type ParseRegisterName =
-    | All
-    | NoNumbered
-
-[<RequireQualifiedAccess>]
-type ParseResult<'T> = 
-    | Succeeded of 'T
-    | Failed of string
-
-    with 
-
-    member x.Map (mapFunc: 'T -> ParseResult<'U>) =
-        match x with
-        | ParseResult.Failed msg -> ParseResult.Failed msg
-        | ParseResult.Succeeded value -> mapFunc value
-
-module ParseResultUtil =
-
-    let Map (parseResult: ParseResult<'T>) mapFunc = 
-        parseResult.Map mapFunc
-
-    let ConvertToLineCommand (parseResult: ParseResult<LineCommand>) =
-        match parseResult with
-        | ParseResult.Failed msg -> LineCommand.ParseError msg
-        | ParseResult.Succeeded lineCommand -> lineCommand
-
-type ParseResultBuilder
-    (
-        _errorMessage: string
-    ) = 
-
-    new () = ParseResultBuilder(Resources.Parser_Error)
-
-    /// Bind a ParseResult value
-    member x.Bind (parseResult: ParseResult<'T>, (rest: 'T -> ParseResult<'U>)) = 
-        match parseResult with
-        | ParseResult.Failed msg -> ParseResult.Failed msg
-        | ParseResult.Succeeded value -> rest value
-
-    /// Bind an option value
-    member x.Bind (parseValue: 'T option, (rest: 'T -> ParseResult<'U>)) = 
-        match parseValue with
-        | None -> ParseResult.Failed _errorMessage
-        | Some value -> rest value
-
-    member x.Return (value: 'T) =
-        ParseResult.Succeeded value
-
-    member x.Return (parseResult: ParseResult<'T>) =
-        match parseResult with
-        | ParseResult.Failed msg -> ParseResult.Failed msg
-        | ParseResult.Succeeded value -> ParseResult.Succeeded value
-
-    member x.Return (msg: string) = 
-        ParseResult.Failed msg
-
-    member x.ReturnFrom value = 
-        value
-
-    member x.Zero () = 
-        ParseResult.Failed _errorMessage
-
-type LineCommandBuilder
-    (
-        _errorMessage: string
-    ) = 
-
-    new () = LineCommandBuilder(Resources.Parser_Error)
-
-    /// Bind a ParseResult value
-    member x.Bind (parseResult: ParseResult<'T>, rest) = 
-        match parseResult with
-        | ParseResult.Failed msg -> LineCommand.ParseError msg
-        | ParseResult.Succeeded value -> rest value
-
-    /// Bind an option value
-    member x.Bind (parseValue: 'T option, rest) = 
-        match parseValue with
-        | None -> LineCommand.ParseError _errorMessage
-        | Some value -> rest value
-
-    member x.Return (value: LineCommand) =
-        value
-
-    member x.Return (parseResult: ParseResult<LineCommand>) =
-        match parseResult with
-        | ParseResult.Failed msg -> LineCommand.ParseError msg
-        | ParseResult.Succeeded lineCommand -> lineCommand
-
-    member x.Return (msg: string) = 
-        LineCommand.ParseError msg
-
-    member x.ReturnFrom value = 
-        value
-
-    member x.Zero () = 
-        LineCommand.ParseError _errorMessage
-
-[<Sealed>]
-type Parser
-    (
-        _globalSettings: IVimGlobalSettings,
-        _vimData: IVimData
-    ) = 
-
-    let _parseResultBuilder = ParseResultBuilder()
-    let _lineCommandBuilder = LineCommandBuilder()
-    let _tokenizer = Tokenizer("", TokenizerFlags.None)
-    let mutable _lines = [|""|] 
-    let mutable _lineIndex = 0
-
-    /// The set of supported line commands paired with their abbreviation
-    static let s_LineCommandNamePair = [
-        ("autocmd", "au")
-        ("behave", "be")
-        ("call", "cal")
-        ("cd", "cd")
-        ("chdir", "chd")
-        ("close", "clo")
-        ("cnext", "cn")
-        ("cprevious", "cp")
-        ("cwindow", "cw")
-        ("copy", "co")
-        ("delete","d")
-        ("delmarks", "delm")
-        ("display","di")
-        ("echo", "ec")
-        ("edit", "e")
-        ("else", "el")
-        ("execute", "exe")
-        ("elseif", "elsei")
-        ("endfunction", "endf")
-        ("endif", "en")
-        ("exit", "exi")
-        ("fold", "fo")
-        ("function", "fu")
-        ("global", "g")
-        ("help", "h")
-        ("history", "his")
-        ("if", "if")
-        ("join", "j")
-        ("lcd", "lc")
-        ("lchdir", "lch")
-        ("let", "let")
-        ("move", "m")
-        ("make", "mak")
-        ("marks", "")
-        ("nohlsearch", "noh")
-        ("normal", "norm")
-        ("only", "on")
-        ("pwd", "pw")
-        ("print", "p")
-        ("Print", "P")
-        ("put", "pu")
-        ("quit", "q")
-        ("qall", "qa")
-        ("quitall", "quita")
-        ("read", "r")
-        ("redo", "red")
-        ("registers", "reg")
-        ("retab", "ret")
-        ("set", "se")
-        ("sort", "sor")
-        ("source","so")
-        ("split", "sp")
-        ("substitute", "s")
-        ("smagic", "sm")
-        ("snomagic", "sno")
-        ("t", "t")
-        ("tabedit", "tabe")
-        ("tabfirst", "tabfir")
-        ("tablast", "tabl")
-        ("tabnew", "tabnew")
-        ("tabnext", "tabn")
-        ("tabNext", "tabN")
-        ("tabonly", "tabo")
-        ("tabprevious", "tabp")
-        ("tabrewind", "tabr")
-        ("undo", "u")
-        ("unlet", "unl")
-        ("vglobal", "v")
-        ("version", "ve")
-        ("vscmd", "vsc")
-        ("vsplit", "vs")
-        ("write","w")
-        ("wq", "")
-        ("wall", "wa")
-        ("xit", "x")
-        ("yank", "y")
-        ("/", "")
-        ("?", "")
-        ("<", "")
-        (">", "")
-        ("&", "&")
-        ("~", "~")
-        ("mapclear", "mapc")
-        ("nmapclear", "nmapc")
-        ("vmapclear", "vmapc")
-        ("xmapclear", "xmapc")
-        ("smapclear", "smapc")
-        ("omapclear", "omapc")
-        ("imapclear", "imapc")
-        ("cmapclear", "cmapc")
-        ("unmap", "unm")
-        ("nunmap", "nun")
-        ("vunmap", "vu")
-        ("xunmap", "xu")
-        ("sunmap", "sunm")
-        ("ounmap", "ou")
-        ("iunmap", "iu")
-        ("lunmap", "lu")
-        ("cunmap", "cu")
-        ("map", "")
-        ("nmap", "nm")
-        ("vmap", "vm")
-        ("xmap", "xm")
-        ("smap", "")
-        ("omap", "om")
-        ("imap", "im")
-        ("lmap", "lm")
-        ("cmap", "cm")
-        ("noremap", "no")
-        ("nnoremap", "nn")
-        ("vnoremap", "vn")
-        ("xnoremap", "xn")
-        ("snoremap", "snor")
-        ("onoremap", "ono")
-        ("inoremap", "ino")
-        ("lnoremap", "ln")
-        ("cnoremap", "cno")
-    ]
-
-    /// Map of all autocmd events to the lower case version of the name
-    static let s_NameToEventKindMap = 
-        [
-            ("bufnewfile", EventKind.BufNewFile)
-            ("bufreadpre", EventKind.BufReadPre)
-            ("bufread", EventKind.BufRead)
-            ("bufreadpost", EventKind.BufReadPost)
-            ("bufreadcmd", EventKind.BufReadCmd)
-            ("filereadpre", EventKind.FileReadPre)
-            ("filereadpost", EventKind.FileReadPost)
-            ("filereadcmd", EventKind.FileReadCmd)
-            ("filterreadpre", EventKind.FilterReadPre)
-            ("filterreadpost", EventKind.FilterReadPost)
-            ("stdinreadpre", EventKind.StdinReadPre)
-            ("stdinreadpost", EventKind.StdinReadPost)
-            ("bufwrite", EventKind.BufWrite)
-            ("bufwritepre", EventKind.BufWritePre)
-            ("bufwritepost", EventKind.BufWritePost)
-            ("bufwritecmd", EventKind.BufWriteCmd)
-            ("filewritepre", EventKind.FileWritePre)
-            ("filewritepost", EventKind.FileWritePost)
-            ("filewritecmd", EventKind.FileWriteCmd)
-            ("fileappendpre", EventKind.FileAppendPre)
-            ("fileappendpost", EventKind.FileAppendPost)
-            ("fileappendcmd", EventKind.FileAppendCmd)
-            ("filterwritepre", EventKind.FilterWritePre)
-            ("filterwritepost", EventKind.FilterWritePost)
-            ("bufadd", EventKind.BufAdd)
-            ("bufcreate", EventKind.BufCreate)
-            ("bufdelete", EventKind.BufDelete)
-            ("bufwipeout", EventKind.BufWipeout)
-            ("buffilepre", EventKind.BufFilePre)
-            ("buffilepost", EventKind.BufFilePost)
-            ("bufenter", EventKind.BufEnter)
-            ("bufleave", EventKind.BufLeave)
-            ("bufwinenter", EventKind.BufWinEnter)
-            ("bufwinleave", EventKind.BufWinLeave)
-            ("bufunload", EventKind.BufUnload)
-            ("bufhidden", EventKind.BufHidden)
-            ("bufnew", EventKind.BufNew)
-            ("swapexists", EventKind.SwapExists)
-            ("filetype", EventKind.FileType)
-            ("syntax", EventKind.Syntax)
-            ("encodingchanged", EventKind.EncodingChanged)
-            ("termchanged", EventKind.TermChanged)
-            ("vimenter", EventKind.VimEnter)
-            ("guienter", EventKind.GUIEnter)
-            ("termresponse", EventKind.TermResponse)
-            ("vimleavepre", EventKind.VimLeavePre)
-            ("vimleave", EventKind.VimLeave)
-            ("filechangedshell", EventKind.FileChangedShell)
-            ("filechangedshellpost", EventKind.FileChangedShellPost)
-            ("filechangedro", EventKind.FileChangedRO)
-            ("shellcmdpost", EventKind.ShellCmdPost)
-            ("shellfilterpost", EventKind.ShellFilterPost)
-            ("funcundefined", EventKind.FuncUndefined)
-            ("spellfilemissing", EventKind.SpellFileMissing)
-            ("sourcepre", EventKind.SourcePre)
-            ("sourcecmd", EventKind.SourceCmd)
-            ("vimresized", EventKind.VimResized)
-            ("focusgained", EventKind.FocusGained)
-            ("focuslost", EventKind.FocusLost)
-            ("cursorhold", EventKind.CursorHold)
-            ("cursorholdi", EventKind.CursorHoldI)
-            ("cursormoved", EventKind.CursorMoved)
-            ("cursormovedi", EventKind.CursorMovedI)
-            ("winenter", EventKind.WinEnter)
-            ("winleave", EventKind.WinLeave)
-            ("tabenter", EventKind.TabEnter)
-            ("tableave", EventKind.TabLeave)
-            ("cmdwinenter", EventKind.CmdwinEnter)
-            ("cmdwinleave", EventKind.CmdwinLeave)
-            ("insertenter", EventKind.InsertEnter)
-            ("insertchange", EventKind.InsertChange)
-            ("insertleave", EventKind.InsertLeave)
-            ("colorscheme", EventKind.ColorScheme)
-            ("remotereply", EventKind.RemoteReply)
-            ("quickfixcmdpre", EventKind.QuickFixCmdPre)
-            ("quickfixcmdpost", EventKind.QuickFixCmdPost)
-            ("sessionloadpost", EventKind.SessionLoadPost)
-            ("menupopup", EventKind.MenuPopup)
-            ("user", EventKind.User)
-        ]
-        |> Map.ofList
-
-    new (globalSettings, vimData, lines) as this =
-        Parser(globalSettings, vimData)
-        then
-            this.Reset lines
-
-    member x.IsDone = _tokenizer.IsAtEndOfLine && _lineIndex  + 1 >= _lines.Length
-
-    /// Parse out the token stream so long as it matches the input.  If everything matches
-    /// the tokens will be consumed and 'true' will be returned.  Else 'false' will be 
-    /// returned and the token stream will be unchanged
-    member x.ParseTokenSequence texts = 
-        let mark = _tokenizer.Mark
-        let mutable all = true
-        for text in texts do
-            if _tokenizer.CurrentToken.TokenText = text then
-                _tokenizer.MoveNextToken()
-            else
-                all <- false
-
-        if not all then
-            _tokenizer.MoveToMark mark
-
-        all
-
-    member x.ParseScriptLocalPrefix() = 
-        x.ParseTokenSequence [| "<"; "SID"; ">" |] ||
-        x.ParseTokenSequence [| "s"; ":" |]
-
-    /// Reset the parser to the given set of input lines.  
-    member x.Reset (lines: string[]) = 
-        _lines <- 
-            if lines.Length = 0 then
-                [|""|]
-            else
-                lines
-        _lineIndex <- 0
-        _tokenizer.Reset _lines.[0] TokenizerFlags.None
-
-        // It's possible the first line of the new input is blank.  Need to move past that and settle on 
-        // a real line to be processed
-        if x.IsCurrentLineBlank() then
-            x.MoveToNextLine() |> ignore
-
-    /// Is the current line blank 
-    member x.IsCurrentLineBlank() = 
-        let mark = _tokenizer.Mark
-        let mutable allBlank = true
-        while not _tokenizer.IsAtEndOfLine && allBlank do
-            if _tokenizer.CurrentTokenKind = TokenKind.Blank then
-                _tokenizer.MoveNextToken()
-            else
-                allBlank <- false
-
-        _tokenizer.MoveToMark mark
-        allBlank
-
-    /// Parse the remainder of the line as a file path.  If there is nothing else on the line
-    /// then None will be returned 
-    member x.ParseRestOfLineAsFilePath() = 
-        x.SkipBlanks()
-        if _tokenizer.IsAtEndOfLine then
-            []
-        else
-<<<<<<< HEAD
-            x.ParseRestOfLine() |> x.ParseDirectoryPath
-=======
-            if _tokenizer.CurrentChar = '#' then
-                _tokenizer.MoveNextChar()
-                let n =
-                    match _tokenizer.CurrentTokenKind with
-                    | TokenKind.Number n ->
-                        _tokenizer.MoveNextToken()
-                        n
-                    | _ -> 1
-                let fileHistory = _vimData.FileHistory
-                if n >= fileHistory.Count then
-                    None
-                else
-                    Some fileHistory.Items.[n]
-            else
-                x.ParseRestOfLine() |> Some
->>>>>>> 48611fc9
-
-    /// Move to the next line of the input.  This will move past blank lines and return true if 
-    /// the result is a non-blank line which can be processed
-    member x.MoveToNextLine() = 
-
-        let doMove () =
-            if _lineIndex + 1 >= _lines.Length then
-                // If this is the last line we should at least move the tokenizer to the end
-                // of the line
-                _tokenizer.MoveToEndOfLine()
-            else
-                _lineIndex <- _lineIndex + 1
-                _tokenizer.Reset _lines.[_lineIndex] TokenizerFlags.None
-
-        // Move at least one line
-        doMove ()
-
-        // Now move through all of the blank lines which could appear on the next line
-        while not x.IsDone && x.IsCurrentLineBlank() do
-            doMove ()
-
-        not x.IsDone
-
-    member x.Tokenizer = _tokenizer
-
-    /// Move past the white space in the expression text
-    member x.SkipBlanks () = 
-        match _tokenizer.CurrentTokenKind with
-        | TokenKind.Blank -> _tokenizer.MoveNextToken()
-        | _ -> ()
-
-    /// Try and expand the possible abbreviation to a full line command name.  If it's 
-    /// not an abbreviation then the original string will be returned
-    member x.TryExpand name =
-
-        // Is 'name' an abbreviation of the given command name and abbreviation
-        let isAbbreviation (fullName: string) (abbreviation: string) = 
-            if name = fullName then
-                true
-            else 
-                name.StartsWith(abbreviation) && fullName.StartsWith(name)
-
-        s_LineCommandNamePair
-        |> Seq.filter (fun (name, abbreviation) -> isAbbreviation name abbreviation)
-        |> Seq.map fst
-        |> SeqUtil.headOrDefault name
-
-    /// Parse out the '!'.  Returns true if a ! was found and consumed
-    /// actually skipped
-    member x.ParseBang () = 
-        if _tokenizer.CurrentChar = '!' then
-            _tokenizer.MoveNextToken()
-            true
-        else
-            false
-
-    /// Parse out the text until the given predicate returns false or the end
-    /// of the line is reached.  None is return if the current token when
-    /// called doesn't match the predicate
-    member x.ParseWhileEx flags predicate =
-        use reset = _tokenizer.SetTokenizerFlagsScoped flags
-        x.ParseWhile predicate
-
-    member x.ParseWhile predicate = 
-        let builder = System.Text.StringBuilder()
-        let rec inner () =
-            let token = _tokenizer.CurrentToken
-            if token.TokenKind = TokenKind.EndOfLine then
-                ()
-            elif predicate token then
-                builder.AppendString token.TokenText
-                _tokenizer.MoveNextToken()
-                inner ()
-            else
-                ()
-        inner ()
-
-        if builder.Length = 0 then
-            None
-        else
-            builder.ToString() |> Some
-
-    member x.ParseNumber() =
-        match _tokenizer.CurrentTokenKind with
-        | TokenKind.Number number ->
-            _tokenizer.MoveNextToken()
-            Some number
-        | _ -> None
-
-
-    member x.ParseLineRangeSpecifierEndCount lineRange = 
-        match x.ParseNumber() with
-        | Some count -> LineRangeSpecifier.WithEndCount (lineRange, count)
-        | None -> lineRange
-
-    /// Parse out a key notation argument.  Different than a word because it can accept items
-    /// which are not letters such as numbers, <, >, etc ...
-    member x.ParseKeyNotation() = 
-        x.ParseWhileEx TokenizerFlags.AllowDoubleQuote (fun token -> 
-            match token.TokenKind with 
-            | TokenKind.Blank -> false
-            | _ -> true)
-
-    /// Parse out the remainder of the line including any trailing blanks
-    member x.ParseRestOfLine() = 
-        match x.ParseWhile (fun _ -> true) with
-        | None -> StringUtil.Empty
-        | Some text -> text
-
-    /// Parse out the mapclear variants. 
-    member x.ParseMapClear allowBang keyRemapModes =
-        let hasBang = x.ParseBang()
-        x.SkipBlanks()
-        let mapArgumentList = x.ParseMapArguments()
-
-        if hasBang then
-            if allowBang then
-                LineCommand.ClearKeyMap ([KeyRemapMode.Insert; KeyRemapMode.Command], mapArgumentList) 
-            else
-                LineCommand.ParseError Resources.Parser_NoBangAllowed
-        else
-            LineCommand.ClearKeyMap (keyRemapModes, mapArgumentList)
-
-    /// Parse out a number from the stream
-    member x.ParseNumberConstant() =
-        match _tokenizer.CurrentTokenKind with
-        | TokenKind.Number number ->
-            _tokenizer.MoveNextToken()
-            number |> VariableValue.Number |> Expression.ConstantValue |> ParseResult.Succeeded
-        | _ -> ParseResult.Failed "Invalid Number"
-
-    /// Parse out core portion of key mappings.
-    member x.ParseMapKeysCore keyRemapModes allowRemap =
-
-        x.SkipBlanks()
-        let mapArgumentList = x.ParseMapArguments()
-        match x.ParseKeyNotation() with
-        | None -> LineCommand.DisplayKeyMap (keyRemapModes, None)
-        | Some leftKeyNotation -> 
-            x.SkipBlanks()
-
-            let rightKeyNotation = x.ParseWhileEx TokenizerFlags.AllowDoubleQuote (fun _ -> true)
-            let rightKeyNotation = OptionUtil.getOrDefault "" rightKeyNotation
-            if StringUtil.IsBlanks rightKeyNotation then
-                LineCommand.DisplayKeyMap (keyRemapModes, Some leftKeyNotation)
-            else
-                LineCommand.MapKeys (leftKeyNotation, rightKeyNotation, keyRemapModes, allowRemap, mapArgumentList)
-
-    /// Parse out the :map commands and all of it's variants (imap, cmap, etc ...)
-    member x.ParseMapKeys allowBang keyRemapModes =
-
-        if x.ParseBang() then
-            if allowBang then
-                x.ParseMapKeysCore [KeyRemapMode.Insert; KeyRemapMode.Command] true
-            else
-                LineCommand.ParseError Resources.Parser_NoBangAllowed
-        else
-            x.ParseMapKeysCore keyRemapModes true
-
-    /// Parse out the :nomap commands
-    member x.ParseMapKeysNoRemap allowBang keyRemapModes =
-
-        if x.ParseBang() then
-            if allowBang then
-                x.ParseMapKeysCore [KeyRemapMode.Insert; KeyRemapMode.Command] false
-            else
-                LineCommand.ParseError Resources.Parser_NoBangAllowed
-        else
-            x.ParseMapKeysCore keyRemapModes false
-
-    /// Parse out the unmap variants. 
-    member x.ParseMapUnmap allowBang keyRemapModes =
-
-        let inner modes = 
-            x.SkipBlanks()
-            let mapArgumentList = x.ParseMapArguments()
-            match x.ParseKeyNotation() with
-            | None -> LineCommand.ParseError Resources.Parser_InvalidArgument
-            | Some keyNotation -> LineCommand.UnmapKeys (keyNotation, modes, mapArgumentList)
-
-        if x.ParseBang() then
-            if allowBang then
-                inner [KeyRemapMode.Insert; KeyRemapMode.Command]
-            else
-                LineCommand.ParseError Resources.Parser_NoBangAllowed
-        else
-            inner keyRemapModes
-
-    /// Parse out a CommandOption value if the caret is currently pointed at one.  If 
-    /// there is no CommnadOption here then the index will not change
-    member x.ParseCommandOption () = 
-        match _tokenizer.CurrentTokenKind with
-        | TokenKind.Character '+' ->
-            let mark = _tokenizer.Mark
-
-            _tokenizer.MoveNextToken()
-            match _tokenizer.CurrentTokenKind with
-            | TokenKind.Number number ->
-                _tokenizer.MoveNextToken()
-                CommandOption.StartAtLine number |> Some
-            | TokenKind.Character '/' ->
-                _tokenizer.MoveNextToken()
-                let pattern = x.ParseRestOfLine()
-                CommandOption.StartAtPattern pattern |> Some
-            | TokenKind.Character c ->
-                match x.ParseSingleLine() with
-                | LineCommand.ParseError _ -> 
-                    _tokenizer.MoveToMark mark
-                    None
-                | lineCommand -> 
-                    CommandOption.ExecuteLineCommand lineCommand |> Some
-            | _ -> 
-                // At the end of the line so it's just a '+' option
-                CommandOption.StartAtLastLine |> Some
-        | _ ->
-            None
-
-    /// Parse out the '++opt' parameter to some commands.
-    member x.ParseFileOptions (): FileOption list =
-
-        // TODO: Need to implement parsing out FileOption list
-        List.empty
-
-    /// Parse out the arguments which can be applied to the various map commands.  If the 
-    /// argument isn't there then the index into the line will remain unchanged
-    member x.ParseMapArguments() = 
-
-        let rec inner withResult = 
-            let mark = _tokenizer.Mark
-
-            // Finish without changing anything.
-            let finish() =
-                _tokenizer.MoveToMark mark
-                withResult []
-
-            // The argument is mostly parsed out.  Need the closing '>' and the jump to
-            // the next element in the list
-            let completeArgument mapArgument = 
-                _tokenizer.MoveNextToken()
-                match _tokenizer.CurrentTokenKind with
-                | TokenKind.Character '>' ->
-                    // Skip the '>' and any trailing blanks.  The method was called with
-                    // the index pointing past white space and it should end that way
-                    _tokenizer.MoveNextToken()
-                    x.SkipBlanks()
-                    inner (fun tail -> withResult (mapArgument :: tail))
-                | _ -> finish ()
-
-            match _tokenizer.CurrentTokenKind with
-            | TokenKind.Character '<' ->
-                _tokenizer.MoveNextToken()
-                match _tokenizer.CurrentTokenKind with 
-                | TokenKind.Word "buffer" -> completeArgument KeyMapArgument.Buffer
-                | TokenKind.Word "silent" -> completeArgument KeyMapArgument.Silent
-                | TokenKind.Word "special" -> completeArgument KeyMapArgument.Special
-                | TokenKind.Word "script" -> completeArgument KeyMapArgument.Script
-                | TokenKind.Word "expr" -> completeArgument KeyMapArgument.Expr 
-                | TokenKind.Word "unique" -> completeArgument KeyMapArgument.Unique
-                | _ -> finish()
-            | _ -> finish ()
-
-        inner (fun x -> x)
-
-    /// Parse out a register value from the text.  This will not parse out numbered register
-    member x.ParseRegisterName kind = 
-        let c = _tokenizer.CurrentChar 
-        let isGood = 
-            match kind with 
-            | ParseRegisterName.All -> true
-            | ParseRegisterName.NoNumbered -> not (CharUtil.IsDigit c)
-        
-        if isGood then
-            let name = RegisterName.OfChar c
-            if Option.isSome name then
-                _tokenizer.MoveNextChar()
-            name
-        else
-            None
-
-    /// Used to parse out the flags for the sort commands
-    member x.ParseSortFlags () =
-
-        // Get the string which we are parsing for flags
-        let flagString = x.ParseWhile (fun token -> 
-            match token.TokenKind with
-            | TokenKind.Word _ -> true
-            | _ -> false)
-        let flagString = OptionUtil.getOrDefault "" flagString
-
-        let mutable parseResult: ParseResult<SortFlags> option = None
-        let mutable flags = SortFlags.None
-        let mutable index = 0
-        while index < flagString.Length && Option.isNone parseResult do
-            match flagString.[index] with
-            | 'i' -> flags <- flags ||| SortFlags.IgnoreCase
-            | 'n' -> flags <- flags ||| SortFlags.Decimal
-            | 'f' -> flags <- flags ||| SortFlags.Float
-            | 'x' -> flags <- flags ||| SortFlags.Hexidecimal
-            | 'o' -> flags <- flags ||| SortFlags.Octal
-            | 'b' -> flags <- flags ||| SortFlags.Binary
-            | 'u' -> flags <- flags ||| SortFlags.Unique
-            | 'r' -> flags <- flags ||| SortFlags.MatchPattern
-            | _  -> 
-                // Illegal character in the flags string 
-                parseResult <- ParseResult.Failed Resources.CommandMode_TrailingCharacters |> Some
-
-            index <- index + 1
-
-        match parseResult with
-        | None -> ParseResult.Succeeded flags
-        | Some p -> p
-
-    /// Used to parse out the flags for substitute commands.  Will not modify the 
-    /// stream if there are no flags
-    member x.ParseSubstituteFlags () =
-
-        // Get the string which we are parsing for flags
-        let flagString = x.ParseWhile (fun token -> 
-            match token.TokenKind with
-            | TokenKind.Character '&' -> true
-            | TokenKind.Character '#' -> true
-            | TokenKind.Word _ -> true
-            | _ -> false)
-        let flagString = OptionUtil.getOrDefault "" flagString
-
-        let mutable parseResult: ParseResult<SubstituteFlags> option = None
-        let mutable flags = 
-            if _globalSettings.GlobalDefault then SubstituteFlags.ReplaceAll
-            else SubstituteFlags.None
-        let mutable index = 0
-        while index < flagString.Length && Option.isNone parseResult do
-            match flagString.[index] with
-            | 'c' -> flags <- flags ||| SubstituteFlags.Confirm
-            | 'r' -> flags <- flags ||| SubstituteFlags.UsePreviousSearchPattern
-            | 'e' -> flags <- flags ||| SubstituteFlags.SuppressError
-            | 'i' -> flags <- flags ||| SubstituteFlags.IgnoreCase
-            | 'I' -> flags <- flags ||| SubstituteFlags.OrdinalCase
-            | 'n' -> flags <- flags ||| SubstituteFlags.ReportOnly
-            | 'p' -> flags <- flags ||| SubstituteFlags.PrintLast
-            | 'l' -> flags <- flags ||| SubstituteFlags.PrintLastWithList
-            | '#' -> flags <- flags ||| SubstituteFlags.PrintLastWithNumber
-            | 'g' -> 
-                // This is a toggle flag that turns the value on / off
-                if Util.IsFlagSet flags SubstituteFlags.ReplaceAll then
-                    flags <- flags &&& ~~~SubstituteFlags.ReplaceAll
-                else
-                    flags <- flags ||| SubstituteFlags.ReplaceAll
-            | '&' -> 
-                // The '&' flag is only legal in the first position.  After that
-                // it terminates the flag notation
-                if index = 0 then 
-                    flags <- flags ||| SubstituteFlags.UsePreviousFlags
-                else
-                    parseResult <- ParseResult.Failed Resources.CommandMode_TrailingCharacters |> Some
-            | _  -> 
-                // Illegal character in the flags string 
-                parseResult <- ParseResult.Failed Resources.CommandMode_TrailingCharacters |> Some
-
-            index <- index + 1
-
-        match parseResult with
-        | None -> ParseResult.Succeeded flags
-        | Some p -> p
-
-    /// Parse out an '@' command
-    member x.ParseAtCommand lineRange =
-        x.SkipBlanks()
-        if _tokenizer.CurrentChar = ':' then
-            _tokenizer.MoveNextChar()
-            match _vimData.LastLineCommand with
-            | None -> LineCommand.ParseError "Error"
-            | Some lineCommand -> x.MergeLineRangeWithCommand lineRange lineCommand
-        else
-            LineCommand.ParseError "Error"
-
-    /// Merge new line range with previous line command
-    member x.MergeLineRangeWithCommand lineRange lineCommand =
-        let noRangeCommand =
-            match lineRange with
-            | LineRangeSpecifier.None -> lineCommand
-            | _ -> LineCommand.ParseError "Error"
-        match lineRange with
-        | LineRangeSpecifier.None -> lineCommand
-        | _ ->
-            match lineCommand with
-            | LineCommand.AddAutoCommand _ -> noRangeCommand
-            | LineCommand.Behave _ -> noRangeCommand
-            | LineCommand.Call _ -> noRangeCommand
-            | LineCommand.ChangeDirectory _ -> noRangeCommand
-            | LineCommand.ChangeLocalDirectory _ -> noRangeCommand
-            | LineCommand.ClearKeyMap _ -> noRangeCommand
-            | LineCommand.Close _ -> noRangeCommand
-            | LineCommand.CopyTo (_, destLineRange, count) -> LineCommand.CopyTo (lineRange, destLineRange, count)
-            | LineCommand.Delete (_, registerName) -> LineCommand.Delete (lineRange, registerName)
-            | LineCommand.DeleteAllMarks -> noRangeCommand
-            | LineCommand.DeleteMarks _ -> noRangeCommand
-            | LineCommand.DisplayKeyMap _ -> noRangeCommand
-            | LineCommand.DisplayLet _ -> noRangeCommand
-            | LineCommand.DisplayMarks _ -> noRangeCommand
-            | LineCommand.DisplayRegisters _ -> noRangeCommand
-            | LineCommand.Echo _ -> noRangeCommand
-            | LineCommand.Edit _ -> noRangeCommand
-            | LineCommand.Else -> noRangeCommand
-            | LineCommand.ElseIf _ -> noRangeCommand
-            | LineCommand.Execute _ -> noRangeCommand
-            | LineCommand.Files -> noRangeCommand
-            | LineCommand.Fold lineRange -> LineCommand.Fold lineRange
-            | LineCommand.Function _ -> noRangeCommand
-            | LineCommand.FunctionEnd _ -> noRangeCommand
-            | LineCommand.FunctionStart _ -> noRangeCommand
-            | LineCommand.Global (_, pattern, matchPattern, lineCommand) -> LineCommand.Global (lineRange, pattern, matchPattern, lineCommand)
-            | LineCommand.GoToFirstTab -> noRangeCommand
-            | LineCommand.GoToLastTab -> noRangeCommand
-            | LineCommand.GoToNextTab _ -> noRangeCommand
-            | LineCommand.GoToPreviousTab _ -> noRangeCommand
-            | LineCommand.Help -> noRangeCommand
-            | LineCommand.History -> noRangeCommand
-            | LineCommand.HorizontalSplit (_, fileOptions, commandOptions) -> LineCommand.HorizontalSplit (lineRange, fileOptions, commandOptions)
-            | LineCommand.HostCommand _ -> noRangeCommand
-            | LineCommand.If _ -> noRangeCommand
-            | LineCommand.IfEnd -> noRangeCommand
-            | LineCommand.IfStart _ -> noRangeCommand
-            | LineCommand.Join (_, joinKind) -> LineCommand.Join (lineRange, joinKind)
-            | LineCommand.JumpToLastLine -> noRangeCommand
-            | LineCommand.JumpToLine _ -> noRangeCommand
-            | LineCommand.Let _ -> noRangeCommand
-            | LineCommand.LetRegister _ -> noRangeCommand
-            | LineCommand.Make _ -> noRangeCommand
-            | LineCommand.MapKeys _ -> noRangeCommand
-            | LineCommand.MoveTo (_, destLineRange, count) -> LineCommand.MoveTo (lineRange, destLineRange, count)
-            | LineCommand.NoHighlightSearch -> noRangeCommand
-            | LineCommand.Nop -> noRangeCommand
-            | LineCommand.Normal (_, command) -> LineCommand.Normal (lineRange, command)
-            | LineCommand.Only -> noRangeCommand
-            | LineCommand.ParseError _ -> noRangeCommand
-            | LineCommand.Print (_, lineCommandFlags)-> LineCommand.Print (lineRange, lineCommandFlags)
-            | LineCommand.PrintCurrentDirectory -> noRangeCommand
-            | LineCommand.PutAfter (_, registerName) -> LineCommand.PutAfter (lineRange, registerName)
-            | LineCommand.PutBefore (_, registerName) -> LineCommand.PutBefore (lineRange, registerName)
-            | LineCommand.QuickFixNext _ -> noRangeCommand
-            | LineCommand.QuickFixPrevious _ -> noRangeCommand
-            | LineCommand.QuickFixWindow -> noRangeCommand
-            | LineCommand.Quit _ -> noRangeCommand
-            | LineCommand.QuitAll _ -> noRangeCommand
-            | LineCommand.QuitWithWrite (_, hasBang, fileOptions, filePath) -> LineCommand.QuitWithWrite (lineRange, hasBang, fileOptions, filePath)
-            | LineCommand.ReadCommand (_, command) -> LineCommand.ReadCommand (lineRange, command)
-            | LineCommand.ReadFile (_, fileOptionList, filePath) -> LineCommand.ReadFile (lineRange, fileOptionList, filePath)
-            | LineCommand.Redo -> noRangeCommand
-            | LineCommand.RemoveAutoCommands _ -> noRangeCommand
-            | LineCommand.Retab (_, hasBang, tabStop) -> LineCommand.Retab (lineRange, hasBang, tabStop)
-            | LineCommand.Search (_, path, pattern) -> LineCommand.Search (lineRange, path, pattern)
-            | LineCommand.Set _ -> noRangeCommand
-            | LineCommand.ShellCommand _ -> noRangeCommand
-            | LineCommand.ShiftLeft _ -> LineCommand.ShiftLeft lineRange
-            | LineCommand.ShiftRight _ -> LineCommand.ShiftRight lineRange
-            | LineCommand.Sort (_, hasBang, flags, pattern) -> LineCommand.Sort (lineRange, hasBang, flags, pattern)
-            | LineCommand.Source _ -> noRangeCommand
-            | LineCommand.Substitute (_, pattern, replace, flags) -> LineCommand.Substitute (lineRange, pattern, replace, flags)
-            | LineCommand.SubstituteRepeat (_, substituteFlags) -> LineCommand.SubstituteRepeat (lineRange, substituteFlags)
-            | LineCommand.TabNew _ -> noRangeCommand
-            | LineCommand.TabOnly -> noRangeCommand
-            | LineCommand.Undo -> noRangeCommand
-            | LineCommand.Unlet _ -> noRangeCommand
-            | LineCommand.UnmapKeys _ -> noRangeCommand
-            | LineCommand.Version -> noRangeCommand
-            | LineCommand.VerticalSplit (_, fileOptions, commandOptions) -> LineCommand.VerticalSplit (lineRange, fileOptions, commandOptions)
-            | LineCommand.Write (_, hasBang, fileOptionList, filePath) -> LineCommand.Write (lineRange, hasBang, fileOptionList, filePath)
-            | LineCommand.WriteAll _ -> noRangeCommand
-            | LineCommand.Yank (_, registerName, count) -> LineCommand.Yank (lineRange, registerName, count)
-
-    /// Parse out :autocommand
-    member x.ParseAutoCommand() = 
-
-        let isRemove = x.ParseBang()
-        let standardError = "Values missing"
-        let onError msg = LineCommand.ParseError msg
-        let onStandardError () = onError standardError
-
-        // Parse out the auto group name from the current point in the tokenizer
-        let parseAutoCommandGroup () = 
-            match _tokenizer.CurrentTokenKind with
-            | TokenKind.Word name -> 
-                let found = 
-                    _vimData.AutoCommandGroups 
-                    |> Seq.tryFind (fun autoCommandGroup ->
-                        match autoCommandGroup with
-                        | AutoCommandGroup.Default -> false
-                        | AutoCommandGroup.Named groupName -> name = groupName)
-                match found with 
-                | Some autoCommandGroup ->
-                    _tokenizer.MoveNextToken()
-                    autoCommandGroup
-                | None -> AutoCommandGroup.Default
-            | _ -> AutoCommandGroup.Default
-
-        // Whether or not the first string is interpreted as a group name is based on whether it exists in the
-        // set of defined autogroup values.  
-        let getAutoCommandGroup name =
-            _vimData.AutoCommandGroups 
-            |> Seq.tryFind (fun autoCommandGroup ->
-                match autoCommandGroup with
-                | AutoCommandGroup.Default -> false
-                | AutoCommandGroup.Named groupName -> name = groupName)
-
-        // Parse out the pattern.  Consume everything up until the next blank.  This isn't a normal regex
-        // pattern though (described in 'help autocmd-patterns').  Commas do represent pattern separation
-        let parsePatternList () = 
-            x.SkipBlanks()
-
-            let rec inner rest = 
-                let isNotBlankOrComma (token: Token) =
-                    match token.TokenKind with
-                    | TokenKind.Blank -> false
-                    | TokenKind.Character ',' -> false
-                    | _ -> true
-
-                match x.ParseWhile isNotBlankOrComma with
-                | None -> rest []
-                | Some str -> 
-                    match _tokenizer.CurrentTokenKind with
-                    | TokenKind.Character ',' ->
-                        _tokenizer.MoveNextToken()
-                        inner (fun item -> rest (str :: item))
-                    | _ -> rest [str]
-
-            inner (fun x -> x)
-
-        // Parse out the event list.  Every autocmd value can specify multiple events by 
-        // separating the names with a comma 
-        let parseEventKindList () = 
-
-            // Parse out an EventKind value from the specified event name 
-            let parseEventKind (word: string) = 
-                let word = word.ToLower()
-                Map.tryFind word s_NameToEventKindMap
-            
-            let rec inner rest = 
-                match _tokenizer.CurrentTokenKind with
-                | TokenKind.Word word -> 
-                    match parseEventKind word with
-                    | None -> ParseResult.Failed standardError
-                    | Some eventKind ->
-                        _tokenizer.MoveNextToken()
-                        if _tokenizer.CurrentChar = ',' then
-                            _tokenizer.MoveNextToken()
-                            inner (fun item -> rest (eventKind :: item))
-                        else
-                            rest [eventKind]
-                | _ -> rest []
-                    
-            inner (fun list -> ParseResult.Succeeded list)
-
-        x.SkipBlanks() 
-        let autoCommandGroup = parseAutoCommandGroup ()
-        x.SkipBlanks()
-
-        if isRemove then
-
-            // Other remove syntaxes 
-            let onRemoveEx eventKindList patternList lineCommandText = 
-                let autoCommandDefinition = {  
-                    Group = autoCommandGroup
-                    EventKinds = eventKindList
-                    Patterns = patternList
-                    LineCommandText = lineCommandText
-                }
-                LineCommand.RemoveAutoCommands autoCommandDefinition
-
-            // Called for one of the variations of the remove all commands
-            let onRemoveAll () = 
-                onRemoveEx List.empty List.empty ""
-
-            match _tokenizer.CurrentTokenKind with
-            | TokenKind.EndOfLine -> onRemoveAll ()
-            | TokenKind.Character '*' -> 
-                // This is the pattern form of the tokenizer.  
-                _tokenizer.MoveNextToken()
-                x.SkipBlanks()
-                let patternList = parsePatternList ()
-                onRemoveEx List.empty patternList ""
-            | _ -> 
-                // This is the longer form of the event remove which can specify both event kinds
-                // and patterns.  The next item in both cases is the events followed by the patterns
-                match parseEventKindList () with
-                | ParseResult.Failed msg -> onError msg
-                | ParseResult.Succeeded eventKindList ->
-                    x.SkipBlanks()
-                    let patternList = 
-                        if _tokenizer.IsAtEndOfLine then
-                            List.empty
-                        else
-                            parsePatternList ()
-                    onRemoveEx eventKindList patternList ""
-
-        else
-            // This is the add form of auto command.  It will be followed by the events, pattern
-            // and actual command in that order
-            match parseEventKindList () with
-            | ParseResult.Failed msg -> LineCommand.ParseError msg
-            | ParseResult.Succeeded eventKindList ->
-                x.SkipBlanks()
-                let patternList = parsePatternList ()
-                x.SkipBlanks()
-                let command = x.ParseRestOfLine()
-                let autoCommandDefinition = { 
-                    Group = autoCommandGroup 
-                    EventKinds = eventKindList
-                    LineCommandText = command
-                    Patterns = patternList
-                }
-
-                LineCommand.AddAutoCommand autoCommandDefinition
-
-    /// Parse out the :behave command.  The mode argument is required
-    member x.ParseBehave() =
-        x.SkipBlanks()
-        if _tokenizer.IsAtEndOfLine then
-            LineCommand.ParseError Resources.Parser_Error
-        else
-            let mode = _tokenizer.CurrentToken.TokenText
-            _tokenizer.MoveNextToken()
-            LineCommand.Behave mode
-
-    member x.ParseCall lineRange = 
-        x.SkipBlanks()
-
-        let isScriptLocal = x.ParseScriptLocalPrefix()
-        match _tokenizer.CurrentTokenKind with
-        | TokenKind.Word name ->
-            _tokenizer.MoveNextToken()
-            let arguments = x.ParseRestOfLine()
-            let callInfo = {
-                LineRange = lineRange
-                Name = name
-                Arguments = arguments
-                IsScriptLocal = isScriptLocal
-            }
-            LineCommand.Call callInfo 
-        | _ -> LineCommand.ParseError Resources.Parser_Error
-
-    /// Parse out the change directory command.  The path here is optional
-    member x.ParseChangeDirectory() =
-        // Bang is allowed but has no effect
-        x.ParseBang() |> ignore
-        let path = x.ParseRestOfLineAsFilePath()
-        LineCommand.ChangeDirectory path
-
-    /// Parse out the change local directory command.  The path here is optional
-    member x.ParseChangeLocalDirectory() =
-        // Bang is allowed but has no effect
-        x.ParseBang() |> ignore
-        let path = x.ParseRestOfLineAsFilePath()
-        LineCommand.ChangeLocalDirectory path
-
-    /// Parse out the :close command
-    member x.ParseClose() = 
-        let isBang = x.ParseBang()
-        LineCommand.Close isBang
-
-    /// Parse out the :copy command.  It has a single required argument that is the destination
-    /// address
-    member x.ParseCopyTo sourceLineRange = 
-        x.SkipBlanks()
-        let destinationLineRange = x.ParseLineRange()
-        x.SkipBlanks()
-        let count = x.ParseNumber()
-        match destinationLineRange with
-        | LineRangeSpecifier.None -> LineCommand.ParseError Resources.Common_InvalidAddress
-        | _ -> LineCommand.CopyTo (sourceLineRange, destinationLineRange, count)
-
-    /// Parse out the :move command.  It has a single required argument that is the destination
-    /// address
-    member x.ParseMoveTo sourceLineRange = 
-        x.SkipBlanks()
-        let destinationLineRange = x.ParseLineRange()
-        x.SkipBlanks()
-        let count = x.ParseNumber()
-        match destinationLineRange with
-        | LineRangeSpecifier.None -> LineCommand.ParseError Resources.Common_InvalidAddress
-        | _ -> LineCommand.MoveTo (sourceLineRange, destinationLineRange, count)
-
-    /// Parse out the :delete command
-    member x.ParseDelete lineRange = 
-        x.SkipBlanks()
-        let name = x.ParseRegisterName ParseRegisterName.NoNumbered
-        x.SkipBlanks()
-        let lineRange = x.ParseLineRangeSpecifierEndCount lineRange
-        LineCommand.Delete (lineRange, name)
-
-    /// Parse out the :delmarks command
-    member x.ParseDeleteMarks() =
-        x.SkipBlanks()
-        if x.ParseBang() then
-            LineCommand.DeleteAllMarks
-        else
-            // Don't care about blank chars here.  Keep moving
-            let moveCore () = 
-                _tokenizer.MoveNextChar()
-                while not _tokenizer.IsAtEndOfLine && CharUtil.IsBlank _tokenizer.CurrentChar do
-                    _tokenizer.MoveNextChar()
-
-            let hadError = ref false
-            let list = List<Mark>()
-
-            // Parse out the range of marks.  Anything from the start to end character
-            // inclusive 
-            let parseRange (startChar: char) (endChar: char) =
-                for i = int startChar to int endChar do
-                    let c = char i 
-                    match Mark.OfChar c with
-                    | Some mark -> list.Add mark
-                    | None -> hadError := true
-
-            while not _tokenizer.IsAtEndOfLine && not hadError.Value do
-                let c = _tokenizer.CurrentChar
-                moveCore ()
-                if _tokenizer.CurrentChar = '-' then
-                    moveCore ()
-                    let o = _tokenizer.CurrentChar
-                    moveCore ()
-
-                    if CharUtil.IsLetter c && CharUtil.IsLetter o && c < o then
-                        parseRange c o
-                    elif CharUtil.IsDigit c && CharUtil.IsDigit o && c < o then
-                        parseRange c o
-                    else
-                        hadError := true
-                else
-                    match Mark.OfChar c with
-                    | Some mark -> list.Add(mark)
-                    | None -> hadError := true
-
-            if hadError.Value then
-                _tokenizer.MoveToEndOfLine()
-                LineCommand.ParseError Resources.Parser_Error
-            else
-                LineCommand.DeleteMarks (List.ofSeq list)
-
-    /// Parse out the :edit command
-    member x.ParseEdit () = 
-        let hasBang = x.ParseBang()
-
-        x.SkipBlanks()
-        let fileOptionList = x.ParseFileOptions()
-
-        x.SkipBlanks()
-        let commandOption = x.ParseCommandOption()
-
-        x.SkipBlanks()
-        let fileName =
-            match x.ParseRestOfLineAsFilePath() with
-            | None -> ""
-            | Some fileName -> fileName
-
-        LineCommand.Edit (hasBang, fileOptionList, commandOption, fileName)
-
-    /// Parse out the :function command
-    ///
-    /// TODO: having the option on the definition is wrong.  Just make it a non-option and
-    /// hammer the parser in tests.  If there are cases we can't handle then return an incomplete
-    /// parser definition.  For legitimate parse errors though we should error just like Vim
-    member x.ParseFunctionStart() = 
-
-        // Parse out the name of the function.  It must start with a capitol letter or
-        // be preceded by the s: prefix 
-        let parseFunctionName isScriptLocal =
-
-            match _tokenizer.CurrentTokenKind with
-            | TokenKind.Word word ->
-                if not isScriptLocal && CharUtil.IsLower word.[0] then
-                    ParseResult.Failed (Resources.Parser_FunctionName word)
-                else
-                    _tokenizer.MoveNextToken()
-                    ParseResult.Succeeded word
-            | _ -> ParseResult.Failed Resources.Parser_Error
-
-        // Parse out the data between the () in the function definition
-        let parseArgList () = 
-            let rec inner cont = 
-                match _tokenizer.CurrentTokenKind with 
-                | TokenKind.Word word -> 
-                    _tokenizer.MoveNextToken()
-                    if _tokenizer.CurrentChar = ',' then   
-                        _tokenizer.MoveNextChar()
-                        inner (fun rest -> cont (word :: rest))
-                    else
-                        cont []
-                | _ -> cont [] 
-            inner (fun x -> x) 
-
-        // Parse out the function arguments 
-        let parseFunctionArguments () =
-            if _tokenizer.CurrentChar <> '(' then
-                ParseResult.Failed Resources.Parser_Error
-            else
-                _tokenizer.MoveNextToken()
-                let args = parseArgList ()
-                if _tokenizer.CurrentChar = ')' then
-                    _tokenizer.MoveNextToken()
-                    ParseResult.Succeeded args
-                else
-                    ParseResult.Failed Resources.Parser_Error
-
-        // Parse out the abort, dict and range modifiers which can follow a function definition
-        let parseModifiers () = 
-
-            let rec inner isAbort isDict isRange = 
-                match _tokenizer.CurrentTokenKind with
-                | TokenKind.Word "abort" -> 
-                    _tokenizer.MoveNextToken()
-                    inner true isDict isRange 
-                | TokenKind.Word "dict" -> 
-                    _tokenizer.MoveNextToken()
-                    inner isAbort true isRange 
-                | TokenKind.Word "range" -> 
-                    _tokenizer.MoveNextToken()
-                    inner isAbort isDict true
-                | TokenKind.EndOfLine ->
-                    (isAbort, isDict, isRange, false)
-                | _ -> 
-                    _tokenizer.MoveToEndOfLine()
-                    (isAbort, isDict, isRange, true)
-
-            inner false false false
-
-        let hasBang = x.ParseBang()
-
-        // Start ignoring blanks after parsing out the '!'.  The '!' must appear directly next to the 
-        // function name or it is not a valid construct
-        use flags = _tokenizer.SetTokenizerFlagsScoped TokenizerFlags.SkipBlanks
-
-        let lineCommand = _lineCommandBuilder { 
-            // Lower case names are allowed when the name is prefixed with <SID> or s: 
-            let isScriptLocal = x.ParseScriptLocalPrefix()
-            let! name = parseFunctionName isScriptLocal
-            let! parameters = parseFunctionArguments ()
-            let isAbort, isDict, isRange, isError = parseModifiers ()
-
-            let func = { 
-                Name = name
-                Parameters = parameters
-                IsRange = isRange
-                IsAbort = isAbort
-                IsDictionary = isDict
-                IsForced = hasBang
-                IsScriptLocal = isScriptLocal
-            }
-            return LineCommand.FunctionStart (Some func)
-        }
-
-        match lineCommand with 
-        | LineCommand.ParseError _ -> 
-            _tokenizer.MoveToEndOfLine()
-            LineCommand.FunctionStart None
-        | _ -> lineCommand
-
-    /// Parse out the :endfunc command
-    member x.ParseFunctionEnd() = 
-        LineCommand.FunctionEnd
-
-    /// Parse the rest of the function given the FuntionDefinition value.  This value will be None
-    /// when there was an error parsing out the function header.  Even when there is an error we 
-    /// still must parse out the statements inside of it.  If we don't then a simple parsing error
-    /// on a function header can lead to all of the statements inside it being executed promptly
-    member x.ParseFunction (functionDefinition: FunctionDefinition option) = 
-
-        // Parse out the lines in the function.  If any of the lines inside the function register as a 
-        // parse error we still need to continue parsing the function (even though it should ultimately
-        // fail).  If we bail out of parsing early then it will cause the "next" command to be a 
-        // line which is a part of the function.  
-        let lines = List<LineCommand>()
-        let mutable foundEndFunction = false
-        while not x.IsDone && not foundEndFunction do
-            match x.ParseSingleCommand() with
-            | LineCommand.FunctionEnd -> foundEndFunction <- true
-            | lineCommand -> 
-                // Intentionally putting parse errors into the set of commands for a function.  The parse 
-                // errors aren't emitted as errors until the function is run.  Hence they need to be stored
-                // as errors in the function
-                lines.Add(lineCommand)
-
-        match functionDefinition, not foundEndFunction with
-        | Some functionDefinition, false -> 
-            let func = { 
-                Definition = functionDefinition
-                LineCommands = List.ofSeq lines
-            }
-            LineCommand.Function func
-        | _ -> LineCommand.ParseError Resources.Parser_Error
-
-    /// Parse out the :[digit] command
-    member x.ParseJumpToLine lineRange =
-        match lineRange with
-        | LineRangeSpecifier.SingleLine lineSpecifier ->
-            match lineSpecifier with
-            | LineSpecifier.Number number -> 
-                LineCommand.JumpToLine number
-            | LineSpecifier.LastLine ->
-                LineCommand.JumpToLastLine
-            | _ ->
-                LineCommand.ParseError Resources.Parser_Error
-        | _ ->
-            LineCommand.ParseError Resources.Parser_Error
-
-    /// Parse a {pattern} out of the text.  The text will be consumed until the unescaped value 
-    /// 'delimiter' is provided or the end of the input is reached.  The method will return a tuple
-    /// of the pattern and a bool.  The bool will represent whether or not the delimiter was found.
-    /// If the delimiter is found then it will be consumed
-    member x.ParsePattern delimiter = 
-
-        // Need to reset to account for the case where the pattern begins with a 
-        // double quote
-        use reset = _tokenizer.SetTokenizerFlagsScoped TokenizerFlags.AllowDoubleQuote
-        let moveNextChar () = _tokenizer.MoveNextChar()
-        let builder = System.Text.StringBuilder()
-        let rec inner () = 
-            if _tokenizer.IsAtEndOfLine then
-                // Hit the end without finding 'delimiter'. 
-                builder.ToString(), false
-            else    
-                let c = _tokenizer.CurrentChar
-                if c = delimiter then 
-                    moveNextChar ()
-                    builder.ToString(), true
-                elif c = '\\' then
-                    moveNextChar ()
-
-                    if _tokenizer.IsAtEndOfLine then
-                        ()
-                    else
-                        let c = _tokenizer.CurrentChar
-                        if c <> delimiter then
-                            // If the next char is not the delimiter then we have to assume the '\'
-                            // is part of an escape for the pattern itself (\(, \1, etc ..) and we
-                            // need to leave it in.  
-                            builder.AppendChar '\\'
-
-                        builder.AppendChar c
-                        moveNextChar ()
-
-                    inner()
-                else
-                    builder.AppendChar c
-                    moveNextChar ()
-                    inner()
-
-        inner ()
-
-    /// Parse out a LineSpecifier from the text.
-    ///
-    /// If there is no valid line specifier at the given place in the text then the 
-    /// index should not be adjusted
-    member x.ParseLineSpecifier () =
-
-        let lineSpecifier = 
-            if _tokenizer.CurrentChar = '.' then
-                _tokenizer.MoveNextToken()
-                match _tokenizer.CurrentTokenKind with
-                | TokenKind.Number _ ->
-                    x.ParseNumber()
-                    |> OptionUtil.getOrDefault 1
-                    |> (fun number -> LineSpecifier.LineSpecifierWithAdjustment (LineSpecifier.CurrentLine, number))
-                    |> Some
-                | _ ->
-                    Some LineSpecifier.CurrentLine
-            elif _tokenizer.CurrentChar = '\'' then
-                let mark = _tokenizer.Mark
-                _tokenizer.MoveNextToken()
-
-                match Mark.OfChar _tokenizer.CurrentChar with
-                | None -> 
-                    _tokenizer.MoveToMark mark
-                    None
-                | Some mark -> 
-                    _tokenizer.MoveNextChar()
-                    LineSpecifier.MarkLine mark |> Some
-
-            elif _tokenizer.CurrentChar = '$' || _tokenizer.CurrentChar = '%' then
-                _tokenizer.MoveNextToken()
-                Some LineSpecifier.LastLine
-            elif _tokenizer.CurrentChar = '/' then
-
-                // It's one of the forward pattern specifiers
-                let mark = _tokenizer.Mark
-                _tokenizer.MoveNextToken()
-                if _tokenizer.CurrentChar = '/' then
-                    Some LineSpecifier.NextLineWithPreviousPattern
-                elif _tokenizer.CurrentChar = '?' then
-                    Some LineSpecifier.PreviousLineWithPreviousPattern
-                elif _tokenizer.CurrentChar = '&' then
-                    Some LineSpecifier.NextLineWithPreviousSubstitutePattern
-                else
-                    // Parse out the pattern.  The closing delimiter is required her
-                    let pattern, foundDelimeter = x.ParsePattern '/'
-                    if foundDelimeter then
-                        Some (LineSpecifier.NextLineWithPattern pattern)
-                    else
-                        _tokenizer.MoveToMark mark
-                        None
-
-            elif _tokenizer.CurrentChar = '?' then
-                // It's the ? previous search pattern
-                let mark = _tokenizer.Mark
-                _tokenizer.MoveNextToken()
-                let pattern, foundDelimeter = x.ParsePattern '?'
-                if foundDelimeter then
-                    Some (LineSpecifier.PreviousLineWithPattern pattern)
-                else
-                    _tokenizer.MoveToMark mark
-                    None
-
-            elif _tokenizer.CurrentChar = '+' || _tokenizer.CurrentChar = '-' then
-                Some LineSpecifier.CurrentLine
-            else 
-                match x.ParseNumber() with
-                | None -> None
-                | Some number -> Some (LineSpecifier.Number number)
-
-        // Need to check for a trailing + or - 
-        match lineSpecifier with
-        | None ->
-            None
-        | Some lineSpecifier ->
-            let parseAdjustment isNegative = 
-                _tokenizer.MoveNextToken()
-
-                // If no number is specified then 1 is used instead
-                let number = x.ParseNumber() |> OptionUtil.getOrDefault 1
-                let number = 
-                    if isNegative then
-                        -number
-                    else
-                        number
-
-                Some (LineSpecifier.LineSpecifierWithAdjustment (lineSpecifier, number))
-
-            if _tokenizer.CurrentChar = '+' then
-                parseAdjustment false
-            elif _tokenizer.CurrentChar = '-' then
-                parseAdjustment true
-            else
-                Some lineSpecifier
-
-    /// Parse out any valid range node.  This will consider % and any other 
-    /// range expression
-    member x.ParseLineRange (): LineRangeSpecifier =
-        if _tokenizer.CurrentChar = '%' then
-            _tokenizer.MoveNextToken()
-            LineRangeSpecifier.EntireBuffer
-        else
-            let startLine = x.ParseLineSpecifier()
-            let startLine =
-                match startLine with
-                | None ->
-                    if _tokenizer.CurrentChar = ',' || _tokenizer.CurrentChar = ';' then
-                        Some LineSpecifier.CurrentLine
-                    else
-                        None
-                | Some left -> startLine
-            match startLine with
-            | None -> LineRangeSpecifier.None
-            | Some left ->
-
-                if _tokenizer.CurrentChar = ',' || _tokenizer.CurrentChar = ';' then
-                    let isSemicolon = _tokenizer.CurrentChar = ';'
-                    _tokenizer.MoveNextToken()
-                    match x.ParseLineSpecifier() with
-                    | None -> LineRangeSpecifier.Range (left, LineSpecifier.CurrentLine, isSemicolon)
-                    | Some right -> LineRangeSpecifier.Range (left, right, isSemicolon)
-                else
-                    LineRangeSpecifier.SingleLine left 
-
-    /// Parse out the valid ex-flags
-    member x.ParseLineCommandFlags() = 
-        let rec inner flags = 
-
-            let withFlag flag =
-                _tokenizer.MoveNextToken()
-                inner (flag ||| flags)
-
-            match _tokenizer.CurrentTokenKind with
-            | TokenKind.Character 'l' -> withFlag LineCommandFlags.List
-            | TokenKind.Character '#' -> withFlag LineCommandFlags.AddLineNumber
-            | TokenKind.Character 'p' -> withFlag LineCommandFlags.Print
-            | TokenKind.Character c ->
-                if CharUtil.IsBlank c then
-                    ParseResult.Succeeded flags
-                else 
-                    ParseResult.Failed Resources.Parser_InvalidArgument
-            | _ -> ParseResult.Succeeded flags
-
-        inner LineCommandFlags.None
-
-    /// Parse out the substitute command.  This should be called with the index just after
-    /// the end of the :substitute word
-    member x.ParseSubstitute lineRange processFlags = 
-        x.SkipBlanks()
-
-        // Is this valid as a search string delimiter
-        let isValidDelimiter c = 
-            let isBad = 
-                CharUtil.IsLetter c ||
-                CharUtil.IsDigit c ||
-                c = '\\' ||
-                c = '"' ||
-                c = '|'
-            not isBad
-
-        // Need to look at the next char to know if we are parsing out a search string or not for
-        // this particular :substitute command
-        match _tokenizer.CurrentTokenKind with
-        | TokenKind.Character delimiter -> 
-            if isValidDelimiter delimiter then
-                // If this is a valid delimiter then first try and parse out the pattern version
-                // of substitute 
-                _tokenizer.MoveNextToken()
-                let pattern, foundDelimeter = x.ParsePattern delimiter
-                if not foundDelimeter then
-                    // When there is no trailing delimeter then the replace string is empty
-                    LineCommand.Substitute (lineRange, pattern, "", SubstituteFlags.None)
-                else
-                    let replace, _ = x.ParsePattern delimiter
-                    x.SkipBlanks()
-                    match x.ParseSubstituteFlags() with
-                    | ParseResult.Failed message -> LineCommand.ParseError message
-                    | ParseResult.Succeeded flags ->
-                        let flags = processFlags flags
-                        x.SkipBlanks()
-                        let lineRange = x.ParseLineRangeSpecifierEndCount lineRange
-                        LineCommand.Substitute (lineRange, pattern, replace, flags)
-            else
-                // Without a delimiter it's the repeat variety of the substitute command
-                x.ParseSubstituteRepeatCore lineRange processFlags
-        | _ ->
-            // Without a delimiter it's the repeat variety of the substitute command
-            x.ParseSubstituteRepeatCore lineRange processFlags
-
-    /// Parse out the :smagic command
-    member x.ParseSubstituteMagic lineRange = 
-        x.ParseSubstitute lineRange (fun flags ->
-            let flags = Util.UnsetFlag flags SubstituteFlags.Nomagic
-            flags ||| SubstituteFlags.Magic)
-
-    /// Parse out the :snomagic command
-    member x.ParseSubstituteNoMagic lineRange = 
-        x.ParseSubstitute lineRange (fun flags ->
-            let flags = Util.UnsetFlag flags SubstituteFlags.Magic
-            flags ||| SubstituteFlags.Nomagic)
-
-    /// Parse out the options to the repeat variety of the substitute command
-    member x.ParseSubstituteRepeatCore lineRange processFlags =
-        x.SkipBlanks()
-        match x.ParseSubstituteFlags() with
-        | ParseResult.Failed message -> LineCommand.ParseError message
-        | ParseResult.Succeeded flags ->
-            let flags = processFlags flags
-
-            // Parses out the optional trailing count
-            x.SkipBlanks()
-            let lineRange = x.ParseLineRangeSpecifierEndCount lineRange
-            LineCommand.SubstituteRepeat (lineRange, flags)
-
-    /// Parse out the repeat variety of the substitute command which is initiated
-    /// by the '&' character.
-    member x.ParseSubstituteRepeat lineRange extraFlags = 
-        x.ParseSubstituteRepeatCore lineRange (fun flags -> flags ||| extraFlags)
-
-    /// Parse out the search commands
-    member x.ParseSearch lineRange path =
-        let pattern = x.ParseRestOfLine()
-        LineCommand.Search (lineRange, path, pattern)
-
-    /// Parse out the shift left pattern
-    member x.ParseShiftLeft lineRange = 
-        x.SkipBlanks()
-        let lineRange = x.ParseLineRangeSpecifierEndCount lineRange
-        LineCommand.ShiftLeft (lineRange)
-
-    /// Parse out the shift right pattern
-    member x.ParseShiftRight lineRange = 
-        x.SkipBlanks()
-        let lineRange = x.ParseLineRangeSpecifierEndCount lineRange
-        LineCommand.ShiftRight (lineRange)
-
-    /// Parse out the shell command
-    member x.ParseShellCommand lineRange =
-        use resetFlags = _tokenizer.SetTokenizerFlagsScoped TokenizerFlags.AllowDoubleQuote
-        let command = x.ParseRestOfLine()
-        LineCommand.ShellCommand (lineRange, command)
-
-    /// Parse out a string constant from the token stream.  Loads of special characters are
-    /// possible here.  A complete list is available at :help expr-string
-    member x.ParseStringConstant() = 
-        use reset = _tokenizer.SetTokenizerFlagsScoped TokenizerFlags.AllowDoubleQuote
-        _tokenizer.MoveNextToken()
-
-        let builder = System.Text.StringBuilder()
-        let moveNextChar () = _tokenizer.MoveNextChar()
-        let rec inner afterEscape = 
-            if _tokenizer.IsAtEndOfLine then
-                ParseResult.Failed Resources.Parser_MissingQuote
-            else
-                let c = _tokenizer.CurrentChar
-                moveNextChar()
-                if afterEscape then
-                    match c with
-                    | 'e' -> builder.AppendChar (char 0x1b)
-                    | 't' -> builder.AppendChar '\t'
-                    | 'b' -> builder.AppendChar '\b'
-                    | 'f' -> builder.AppendChar '\f'
-                    | 'n' -> builder.AppendChar '\n'
-                    | 'r' -> builder.AppendChar '\r'
-                    | '<' ->
-
-                        // Escaped open angle bracket in a string literal
-                        // starts key notation.
-                        let notation = x.ParseWhile (fun token -> 
-                            match token.TokenKind with 
-                            | TokenKind.Character '>' -> false
-                            | _ -> true)
-                        if _tokenizer.CurrentChar = '>' then
-                            _tokenizer.MoveNextToken()
-                            match notation with
-                            | None -> ()
-                            | Some notation ->
-                                let notation = "<" + notation + ">"
-                                let keyInput = KeyNotationUtil.StringToKeyInput notation
-                                match keyInput.RawChar with
-                                | None -> ()
-                                | Some rawChar -> builder.AppendChar rawChar
-
-                    | _ -> builder.AppendChar c
-                    inner false
-                elif c = '\\' then
-                    inner true
-                elif c = '"' then
-                    builder.ToString()
-                    |> VariableValue.String
-                    |> Expression.ConstantValue
-                    |> ParseResult.Succeeded
-                else
-                    builder.AppendChar c
-                    inner false
-
-        inner false
-
-    /// Parse out a string literal from the token stream.  The only special character here is
-    /// an escaped '.  Everything else is taken literally 
-    ///
-    /// help literal-string
-    member x.ParseStringLiteral() = 
-        use reset = _tokenizer.SetTokenizerFlagsScoped TokenizerFlags.AllowDoubleQuote
-        _tokenizer.MoveNextToken()
-
-        let builder = System.Text.StringBuilder()
-        let mutable result = ParseResult.Failed Resources.Parser_MissingQuote
-        let mutable isDone = false
-        while not isDone && not _tokenizer.IsAtEndOfLine do
-            match _tokenizer.CurrentChar with
-            | '\\' ->
-                // Need to peek ahead to see if this is a back slash to be inserted or if it's
-                // escaping a single quote
-                _tokenizer.MoveNextChar()
-                match _tokenizer.CurrentChar with 
-                | '\'' ->
-                    builder.AppendChar '\''
-                    _tokenizer.MoveNextChar()
-                | _ ->
-                    builder.AppendChar '\\'
-            | '\'' ->
-                // Found the terminating character
-                _tokenizer.MoveNextChar()
-                result <- builder.ToString()
-                |> VariableValue.String
-                |> Expression.ConstantValue
-                |> ParseResult.Succeeded
-                isDone <- true
-            | c ->
-                builder.AppendChar c
-                _tokenizer.MoveNextChar()
-
-        result
-
-    /// Parse out a string option value from the token stream.  The string ends
-    /// on whitespace or vertical bar. If the option is a filename, backslash
-    // escapes only non-filename characters.  Otherwise, it escapes all characters.
-    ///
-    /// help option-backslash
-    member x.ParseOptionBackslash isFileName = 
-        use reset = _tokenizer.SetTokenizerFlagsScoped TokenizerFlags.AllowDoubleQuote
-
-        let builder = System.Text.StringBuilder()
-        let mutable isDone = false
-        while not isDone && not _tokenizer.IsAtEndOfLine do
-            match _tokenizer.CurrentChar with
-            | '\\' ->
-
-                // Escape the next character.
-                _tokenizer.MoveNextChar()
-                if _tokenizer.IsAtEndOfLine then
-                    builder.AppendChar '\\'
-                    isDone <- true
-                else
-                    let char = _tokenizer.CurrentChar
-                    if isFileName && CharUtil.IsFileNameChar char then
-                        builder.AppendChar '\\'
-                        builder.AppendChar char
-                    else
-                        builder.AppendChar char
-                    _tokenizer.MoveNextChar()
-
-            | char ->
-                if CharUtil.IsBlank char || "|".Contains(char.ToString()) then
-                    _tokenizer.MoveNextChar()
-                    isDone <- true
-                else
-                    builder.AppendChar char
-                    _tokenizer.MoveNextChar()
-
-        // Expand environment variables for filenames.
-        let value = builder.ToString()
-        if isFileName then
-            SystemUtil.ResolvePath value
-        else
-            value
-
-    /// Parse out the 'tabnew' / 'tabedit' commands.  They have the same set of arguments
-    member x.ParseTabNew() = 
-        let filePath = x.ParseRestOfLineAsFilePath()
-        LineCommand.TabNew filePath
-
-    /// Parse out the 'tabnext' command
-    member x.ParseTabNext() =   
-        x.SkipBlanks()
-        let count = x.ParseNumber()
-        LineCommand.GoToNextTab count
-
-    /// Parse out the 'tabprevious' command
-    member x.ParseTabPrevious() =   
-        x.SkipBlanks()
-        let count = x.ParseNumber()
-        LineCommand.GoToPreviousTab count
-
-    /// Parse out the unlet command.  
-    ///
-    /// Currently only names are supported.  We don't support unletting specific dictionary
-    /// or list entries
-    member x.ParseUnlet() =
-        let hasBang = x.ParseBang()
-        x.SkipBlanks()
-        let rec getNames withValue = 
-            match _tokenizer.CurrentTokenKind with
-            | TokenKind.Word name ->
-                _tokenizer.MoveNextToken()
-                x.SkipBlanks()
-                getNames (fun list -> withValue (name :: list))
-            | TokenKind.EndOfLine ->
-                let list = withValue []
-                LineCommand.Unlet (hasBang, list)
-            | _ -> LineCommand.ParseError "Error"
-        getNames (fun x -> x)
-
-    member x.ParseQuickFixNext count =
-        let hasBang = x.ParseBang()
-        LineCommand.QuickFixNext (count, hasBang)
-
-    member x.ParseQuickFixWindow _ =
-        _tokenizer.MoveToEndOfLine()
-        LineCommand.QuickFixWindow
-
-    member x.ParseQuickFixPrevious count =
-        let hasBang = x.ParseBang()
-        LineCommand.QuickFixPrevious (count, hasBang)
-
-    /// Parse out the quit and write command.  This includes 'wq', 'xit' and 'exit' commands.
-    member x.ParseQuitAndWrite lineRange = 
-        let hasBang = x.ParseBang()
-
-        x.SkipBlanks()
-        let fileOptionList = x.ParseFileOptions()
-
-        x.SkipBlanks()
-        let fileName =
-            if _tokenizer.IsAtEndOfLine then
-                None
-            else
-                x.ParseRestOfLine() |> Some
-
-        LineCommand.QuitWithWrite (lineRange, hasBang, fileOptionList, fileName)
-
-    /// Parse out a variable name from the system.  This handles the scoping prefix 
-    member x.ParseVariableName() = 
-
-        let parseNameScope name = 
-            match name with
-            | "g" -> Some NameScope.Global
-            | "b" -> Some NameScope.Buffer
-            | "w" -> Some NameScope.Window
-            | "t" -> Some NameScope.Tab
-            | "s" -> Some NameScope.Script
-            | "l" -> Some NameScope.Function
-            | "v" -> Some NameScope.Vim
-            | _ -> None
-
-        use flags = _tokenizer.SetTokenizerFlagsScoped TokenizerFlags.SkipBlanks
-        _tokenizer.SetTokenizerFlagsScoped TokenizerFlags.AllowDigitsInWord |> ignore
-        match _tokenizer.CurrentTokenKind with
-        | TokenKind.Word word ->
-            _tokenizer.MoveNextToken()
-            if _tokenizer.CurrentChar = ':' then
-                _tokenizer.MoveNextToken()
-                match _tokenizer.CurrentTokenKind, parseNameScope word with
-                | TokenKind.Word name, Some nameScope -> 
-                    _tokenizer.MoveNextToken()
-                    let name = { NameScope = nameScope; Name = name } 
-                    ParseResult.Succeeded name
-                | _ -> ParseResult.Failed Resources.Parser_Error
-            else
-                let name = { NameScope = NameScope.Global; Name = word }
-                ParseResult.Succeeded name
-        | _ -> ParseResult.Failed Resources.Parser_Error
-
-    /// Parse out a visual studio command.  The format is "commandName argument".  The command
-    /// name can use letters, numbers and a period.  The rest of the line after will be taken
-    /// as the argument
-    member x.ParseHostCommand() = 
-        x.SkipBlanks()
-        let command = x.ParseWhile (fun token -> 
-            match token.TokenKind with 
-            | TokenKind.Word _ -> true
-            | TokenKind.Number _ -> true
-            | TokenKind.Character '.' -> true
-            | TokenKind.Character '_' -> true
-            | _ -> false)
-        match command with 
-        | None -> LineCommand.ParseError Resources.Parser_Error
-        | Some command ->
-            x.SkipBlanks()
-            let argument = x.ParseRestOfLine()
-            LineCommand.HostCommand (command, argument)
-
-    member x.ParseWrite lineRange = 
-        let hasBang = x.ParseBang()
-        x.SkipBlanks()
-        let fileOptionList = x.ParseFileOptions()
-
-        // Pares out the final fine name if it's provided
-        x.SkipBlanks()
-        let fileName =
-            if _tokenizer.IsAtEndOfLine then
-                None
-            else
-                x.ParseRestOfLine() |> Some
-
-        LineCommand.Write (lineRange, hasBang, fileOptionList, fileName)
-
-    member x.ParseWriteAll() =
-        let hasBang = x.ParseBang()
-        LineCommand.WriteAll hasBang
-
-    /// Parse out the yank command
-    member x.ParseYank lineRange =
-        x.SkipBlanks()
-        let registerName = x.ParseRegisterName ParseRegisterName.NoNumbered
-
-        x.SkipBlanks()
-        let count = x.ParseNumber()
-
-        LineCommand.Yank (lineRange, registerName, count)
-
-    /// Parse out the files command
-    member x.ParseFiles() =
-        LineCommand.Files
-
-    /// Parse out the fold command
-    member x.ParseFold lineRange =
-        LineCommand.Fold lineRange
-
-    /// Parse out the :global command
-    member x.ParseGlobal lineRange =
-        let hasBang = x.ParseBang()
-        x.ParseGlobalCore lineRange (not hasBang)
-
-    /// Parse out the :normal command
-    member x.ParseNormal lineRange =
-        x.SkipBlanks ()
-        _tokenizer.TokenizerFlags <- _tokenizer.TokenizerFlags ||| TokenizerFlags.AllowDoubleQuote
-        let inputs = seq {
-            while not _tokenizer.IsAtEndOfLine do
-                yield KeyInputUtil.CharToKeyInput _tokenizer.CurrentChar
-                _tokenizer.MoveNextChar()
-        }
-        LineCommand.Normal (lineRange, List.ofSeq inputs)
-
-    /// Parse out the :help command
-    member x.ParseHelp() =
-        _tokenizer.MoveToEndOfLine()
-        LineCommand.Help
-
-    /// Parse out the :history command
-    member x.ParseHistory() =
-        LineCommand.History
-
-    /// Parse out the core global information. 
-    member x.ParseGlobalCore lineRange matchPattern =
-        match _tokenizer.CurrentTokenKind with
-        | TokenKind.Character '\\' -> LineCommand.ParseError Resources.Parser_InvalidArgument
-        | TokenKind.Character '"' -> LineCommand.ParseError Resources.Parser_InvalidArgument
-        | TokenKind.Character delimiter ->
-            _tokenizer.MoveNextToken()
-            let pattern, foundDelimiter = x.ParsePattern delimiter
-            if foundDelimiter then
-                let command = x.ParseSingleLine()
-                LineCommand.Global (lineRange, pattern, matchPattern, command)
-            else
-                LineCommand.ParseError Resources.Parser_InvalidArgument
-        | _ -> LineCommand.ParseError Resources.Parser_InvalidArgument
-
-    /// Parse out the :if command from the buffer
-    member x.ParseIfStart() = 
-        x.ParseIfOrElseIf LineCommand.IfStart
-
-    member x.ParseIfEnd() =
-        _tokenizer.MoveToEndOfLine()
-        LineCommand.IfEnd
-
-    member x.ParseElse() = 
-        _tokenizer.MoveToEndOfLine()
-        LineCommand.Else
-
-    /// Parse out the :elseif command from the buffer
-    member x.ParseElseIf() = 
-        x.ParseIfOrElseIf LineCommand.ElseIf
-
-    member x.ParseIfOrElseIf onSuccess = 
-        x.SkipBlanks()
-        match x.ParseExpressionCore() with
-        | ParseResult.Failed msg -> LineCommand.ParseError msg
-        | ParseResult.Succeeded expr -> 
-            let lineCommand = onSuccess expr 
-            _tokenizer.MoveToEndOfLine()
-            lineCommand
-
-    /// Parse out the :if command from the buffer given the initial conditional expression
-    /// for the if command
-    member x.ParseIf expr =
-        let conditionalParser = ConditionalParser(x, expr)
-        conditionalParser.Parse()
-        
-    /// Parse out the join command
-    member x.ParseJoin lineRange =  
-        let hasBang = x.ParseBang()
-        x.SkipBlanks()
-        let lineRange = LineRangeSpecifier.Join (lineRange, x.ParseNumber())
-        let joinKind = if hasBang then JoinKind.KeepEmptySpaces else JoinKind.RemoveEmptySpaces
-        LineCommand.Join (lineRange, joinKind)
-
-    /// Parse out the :echo command
-    member x.ParseEcho () = 
-        use reset = _tokenizer.SetTokenizerFlagsScoped TokenizerFlags.AllowDoubleQuote
-        x.SkipBlanks()
-        if _tokenizer.IsAtEndOfLine then
-            LineCommand.Nop
-        else
-            match x.ParseExpressionCore() with
-            | ParseResult.Failed msg -> LineCommand.ParseError msg
-            | ParseResult.Succeeded expr -> LineCommand.Echo expr
-
-    /// Parse out the :execute command
-    member x.ParseExecute () = 
-        use flags = _tokenizer.SetTokenizerFlagsScoped TokenizerFlags.AllowDoubleQuote
-        x.SkipBlanks()
-        if _tokenizer.IsAtEndOfLine then
-            LineCommand.Nop
-        else
-            match x.ParseExpressionCore() with
-            | ParseResult.Failed msg -> LineCommand.ParseError msg
-            | ParseResult.Succeeded expr -> LineCommand.Execute expr
-
-    /// Parse out the :let command
-    member x.ParseLet () = 
-        use flags = _tokenizer.SetTokenizerFlagsScoped TokenizerFlags.SkipBlanks
-
-        // Handle the case where let is being used for display.  
-        //  let x y z 
-        let parseDisplayLet firstName = 
-            let rec inner cont = 
-                if _tokenizer.IsAtEndOfLine then
-                    cont []
-                else
-                    match x.ParseVariableName() with
-                    | ParseResult.Succeeded name -> inner (fun rest -> cont (name :: rest))
-                    | ParseResult.Failed msg -> LineCommand.ParseError msg
-
-            inner (fun rest ->
-                let names = firstName :: rest
-                LineCommand.DisplayLet names)
-
-        match _tokenizer.CurrentTokenKind with
-        | TokenKind.Character '@' ->
-            _tokenizer.MoveNextToken()
-            match x.ParseRegisterName ParseRegisterName.All with
-            | Some registerName ->
-                if _tokenizer.CurrentChar = '=' then
-                    _tokenizer.MoveNextToken()
-                    match x.ParseExpressionCore() with
-                    | ParseResult.Succeeded expr -> LineCommand.LetRegister (registerName, expr)
-                    | ParseResult.Failed msg -> LineCommand.ParseError msg
-                else
-                    LineCommand.ParseError Resources.Parser_Error
-            | None -> LineCommand.ParseError "Invalid register name"
-        | TokenKind.Word name ->
-            match x.ParseVariableName() with
-            | ParseResult.Succeeded name ->
-                if _tokenizer.CurrentChar = '=' then
-                    _tokenizer.MoveNextToken()
-                    match x.ParseExpressionCore() with
-                    | ParseResult.Succeeded expr -> LineCommand.Let (name, expr)
-                    | ParseResult.Failed msg -> LineCommand.ParseError msg
-                else
-                    parseDisplayLet name
-            | ParseResult.Failed msg -> LineCommand.ParseError msg
-        | TokenKind.EndOfLine -> LineCommand.DisplayLet []
-        | _ -> LineCommand.ParseError "Error"
-
-    /// Parse out the :make command.  The arguments here other than ! are undefined.  Just
-    /// get the text blob and let the interpreter / host deal with it 
-    member x.ParseMake () = 
-        let hasBang = x.ParseBang()
-        x.SkipBlanks()
-        let arguments = x.ParseRestOfLine()
-        LineCommand.Make (hasBang, arguments)
-
-    /// Parse out the :put command.  The presence of a bang indicates that we need
-    /// to put before instead of after
-    member x.ParsePut lineRange =
-        let hasBang = x.ParseBang()
-        x.SkipBlanks()
-        let registerName = x.ParseRegisterName ParseRegisterName.NoNumbered
-
-        if hasBang then
-            LineCommand.PutBefore (lineRange, registerName)
-        else
-            LineCommand.PutAfter (lineRange, registerName)
-
-    member x.ParsePrint lineRange =
-        x.SkipBlanks()
-        let lineRange = x.ParseLineRangeSpecifierEndCount lineRange
-        x.SkipBlanks()
-        _lineCommandBuilder { 
-            let! flags = x.ParseLineCommandFlags()
-            return LineCommand.Print (lineRange, flags) }
-
-    /// Parse out the :read command
-    member x.ParseRead lineRange = 
-        x.SkipBlanks()
-        let fileOptionList = x.ParseFileOptions()
-        match fileOptionList with
-        | [] ->
-            // Can still be the file or command variety.  The ! or lack there of will
-            // differentiate it at this point
-            x.SkipBlanks()
-            if _tokenizer.CurrentChar = '!' then
-                _tokenizer.MoveNextToken()
-                use resetFlags = _tokenizer.SetTokenizerFlagsScoped TokenizerFlags.AllowDoubleQuote
-                let command = x.ParseRestOfLine()
-                LineCommand.ReadCommand (lineRange, command)
-            else
-                let filePath = x.ParseRestOfLine()
-                LineCommand.ReadFile (lineRange, [], filePath)
-        | _ ->
-            // Can only be the file variety.
-            x.SkipBlanks()
-            let filePath = x.ParseRestOfLine()
-            LineCommand.ReadFile (lineRange, fileOptionList, filePath)
-
-    /// Parse out the :retab command
-    member x.ParseRetab lineRange =
-        let hasBang = x.ParseBang()
-        x.SkipBlanks()
-        let newTabStop = x.ParseNumber()
-        LineCommand.Retab (lineRange, hasBang, newTabStop)
-
-    /// Whether the specified setting is a file name setting, e.g. shell
-    /// TODO: A local setting might someday be a file name setting
-    member x.IsFileNameSetting (name: string) =
-        match _globalSettings.GetSetting name with
-        | None -> false
-        | Some setting -> setting.HasFileNameOption
-
-    /// Parse out the :set command and all of it's variants
-    member x.ParseSet () = 
-
-        // Parse out an individual option and add it to the 'withArgument' continuation
-        let rec parseOption withArgument = 
-            x.SkipBlanks()
-
-            // Parse out the next argument and use 'argument' as the value of the current
-            // argument
-            let parseNext argument = parseOption (fun list -> argument :: list |> withArgument)
-
-            // Parse out an operator.  Parse out the value and use the specified setting name
-            // and argument function as the argument
-            let parseSetValue name argumentFunc = 
-                if _tokenizer.IsAtEndOfLine || _tokenizer.CurrentChar = ' ' then
-                    _tokenizer.MoveNextToken()
-                    parseNext (SetArgument.AssignSetting (name, ""))
-                else
-                    let isFileName = x.IsFileNameSetting name
-                    let value = x.ParseOptionBackslash isFileName
-                    parseNext (argumentFunc (name, value))
-
-            // Parse out a simple assignment.  Move past the assignment char and get the value
-            let parseAssign name = 
-                _tokenizer.MoveNextChar()
-                parseSetValue name SetArgument.AssignSetting
-
-            // Parse out a compound operator.  This is used for '+=' and such.  This will be called
-            // with the index pointed at the first character
-            let parseCompoundOperator name argumentFunc = 
-                _tokenizer.MoveNextToken()
-                if _tokenizer.CurrentChar = '=' then
-                    _tokenizer.MoveNextChar()
-                    parseSetValue name argumentFunc
-                else
-                    LineCommand.ParseError Resources.Parser_Error
-
-            match _tokenizer.CurrentTokenKind with
-            | TokenKind.EndOfLine ->
-                let list = withArgument []
-                LineCommand.Set list
-            | TokenKind.Word "all" ->
-                _tokenizer.MoveNextToken()
-                if _tokenizer.CurrentChar = '&' then
-                    _tokenizer.MoveNextToken()
-                    parseNext SetArgument.ResetAllToDefault
-                else
-                    parseNext SetArgument.DisplayAllButTerminal
-            | TokenKind.Word "termcap" ->
-                _tokenizer.MoveNextToken()
-                parseNext SetArgument.DisplayAllTerminal
-            | TokenKind.Word name ->
-
-                // An option name can have an '_' due to the vsvim extension names
-                let name = x.ParseWhile (fun token -> 
-                    match token.TokenKind with
-                    | TokenKind.Word _ -> true
-                    | TokenKind.Character '_' -> true
-                    | _ -> false) |> OptionUtil.getOrDefault ""
-
-                if name.StartsWith("no", System.StringComparison.Ordinal) then
-                    let option = name.Substring(2)
-                    parseNext (SetArgument.ToggleOffSetting option)
-                elif name.StartsWith("inv", System.StringComparison.Ordinal) then
-                    let option = name.Substring(3)
-                    parseNext (SetArgument.InvertSetting option)
-                else
-
-                    // Need to look at the next character to decide what type of 
-                    // argument this is
-                    match _tokenizer.CurrentTokenKind with
-                    | TokenKind.Character '?' -> _tokenizer.MoveNextToken(); parseNext (SetArgument.DisplaySetting name)
-                    | TokenKind.Character '!' -> _tokenizer.MoveNextToken(); parseNext (SetArgument.InvertSetting name)
-                    | TokenKind.Character ':' -> parseAssign name
-                    | TokenKind.Character '=' -> parseAssign name
-                    | TokenKind.Character '+' -> parseCompoundOperator name SetArgument.AddSetting
-                    | TokenKind.Character '^' -> parseCompoundOperator name SetArgument.MultiplySetting
-                    | TokenKind.Character '-' -> parseCompoundOperator name SetArgument.SubtractSetting
-                    | TokenKind.Blank -> _tokenizer.MoveNextToken(); parseNext (SetArgument.UseSetting name)
-                    | TokenKind.EndOfLine -> parseNext (SetArgument.UseSetting name)
-                    | _ -> LineCommand.ParseError Resources.Parser_Error
-            | _ ->
-                 LineCommand.ParseError Resources.Parser_Error                   
-
-        parseOption (fun x -> x)
-
-    /// Parse out the :sort command
-    member x.ParseSort lineRange =
-
-        // Whether this valid as a sort string delimiter
-        let isValidDelimiter c =
-            let isBad = CharUtil.IsLetter c
-            not isBad
-
-        let hasBang = x.ParseBang()
-        x.SkipBlanks()
-        match x.ParseSortFlags() with
-        | ParseResult.Failed message -> LineCommand.ParseError message
-        | ParseResult.Succeeded flags ->
-            x.SkipBlanks()
-            match _tokenizer.CurrentTokenKind with
-            | TokenKind.Character delimiter ->
-                if isValidDelimiter delimiter then
-                    _tokenizer.MoveNextToken()
-                    let pattern, foundDelimiter = x.ParsePattern delimiter
-                    if not foundDelimiter then
-                        LineCommand.Sort (lineRange, hasBang, flags, Some pattern)
-                    else
-                        x.SkipBlanks()
-                        match x.ParseSortFlags() with
-                        | ParseResult.Failed message -> LineCommand.ParseError message
-                        | ParseResult.Succeeded moreFlags ->
-                            let flags = flags ||| moreFlags
-                            LineCommand.Sort (lineRange, hasBang, flags, Some pattern)
-                else
-                    LineCommand.Sort (lineRange, hasBang, flags, None)
-            | _ ->
-                LineCommand.Sort (lineRange, hasBang, flags, None)
-
-    /// Parse out the :source command.  It can have an optional '!' following it then a file
-    /// name 
-    member x.ParseSource() =
-        let hasBang = x.ParseBang()
-        x.SkipBlanks()
-        let fileName = x.ParseRestOfLine()
-        let fileName = fileName.Trim()
-        LineCommand.Source (hasBang, fileName)
-
-    /// Parse out the :split command
-    member x.ParseSplit splitType lineRange =
-        x.SkipBlanks()
-        let fileOptionList = x.ParseFileOptions()
-
-        x.SkipBlanks()
-        let commandOption = x.ParseCommandOption()
-
-        splitType (lineRange, fileOptionList, commandOption)
-
-    /// Parse out the :qal and :quitall commands
-    member x.ParseQuitAll () =
-        let hasBang = x.ParseBang()
-        LineCommand.QuitAll hasBang
-
-    /// Parse out the :quit command.
-    member x.ParseQuit () = 
-        let hasBang = x.ParseBang()
-        LineCommand.Quit hasBang
-
-    /// Parse out the :display and :registers command.  Just takes a single argument 
-    /// which is the register name
-    member x.ParseDisplayRegisters () = 
-        let mutable nameList: RegisterName list = List.Empty
-        let mutable more = true
-        while more do
-            x.SkipBlanks()
-            match x.ParseRegisterName ParseRegisterName.All with
-            | Some name -> 
-                nameList <- name :: nameList
-                more <- true
-            | None -> more <- false
-
-        nameList <- List.rev nameList
-        LineCommand.DisplayRegisters nameList
-
-    /// Parse out the :marks command.  Handles both the no argument and argument
-    /// case
-    member x.ParseDisplayMarks () = 
-        x.SkipBlanks()
-
-        match _tokenizer.CurrentTokenKind with
-        | TokenKind.Word word ->
-
-            _tokenizer.MoveNextToken()
-            let mutable message: string option = None
-            let list = System.Collections.Generic.List<Mark>()
-            for c in word do
-                match Mark.OfChar c with
-                | None -> message <- Some (Resources.Parser_NoMarksMatching c)
-                | Some mark -> list.Add(mark)
-
-            match message with
-            | None -> LineCommand.DisplayMarks (List.ofSeq list)
-            | Some message -> LineCommand.ParseError message
-        | _ ->
-            // Simple case.  No marks to parse out.  Just return them all
-            LineCommand.DisplayMarks List.empty
-
-    /// Parse a single line.  This will not attempt to link related LineCommand values like :function
-    /// and :endfunc.  Instead it will return the result of the current LineCommand
-    member x.ParseSingleLine() =
-
-        // Skip the white space and: at the beginning of the line
-        while _tokenizer.CurrentChar = ':' || _tokenizer.CurrentTokenKind = TokenKind.Blank do
-            _tokenizer.MoveNextChar()
-
-        let lineRange = x.ParseLineRange()
-
-        // Skip the white space after a valid line range.
-        match lineRange with
-        | LineRangeSpecifier.None -> ()
-        | _ -> x.SkipBlanks()
-
-        let noRange parseFunc = 
-            match lineRange with
-            | LineRangeSpecifier.None -> parseFunc()
-            | _ -> LineCommand.ParseError Resources.Parser_NoRangeAllowed
-
-        let handleParseResult (lineCommand: LineCommand) =
-            let lineCommand = 
-                if lineCommand.Failed then
-                    // If there is already a failure don't look any deeper.
-                    lineCommand 
-                else
-                    x.SkipBlanks()
-
-                    // If there are still characters then it's illegal trailing characters
-                    if not _tokenizer.IsAtEndOfLine then
-                        LineCommand.ParseError Resources.CommandMode_TrailingCharacters
-                    else
-                        lineCommand
-            x.MoveToNextLine() |> ignore
-            lineCommand
-
-        let handleCount parseFunc = 
-            match lineRange with
-            | LineRangeSpecifier.SingleLine lineSpecifier ->
-                match lineSpecifier with
-                | LineSpecifier.Number count -> parseFunc (Some count)
-                | _ -> parseFunc None
-            | _ -> parseFunc None
-
-        let doParse name = 
-            let parseResult = 
-                match name with
-                | "autocmd" -> noRange x.ParseAutoCommand
-                | "behave" -> noRange x.ParseBehave
-                | "buffers" -> noRange x.ParseFiles
-                | "call" -> x.ParseCall lineRange
-                | "cd" -> noRange x.ParseChangeDirectory
-                | "chdir" -> noRange x.ParseChangeDirectory
-                | "close" -> noRange x.ParseClose
-                | "cmap"-> noRange (fun () -> x.ParseMapKeys false [KeyRemapMode.Command])
-                | "cmapclear" -> noRange (fun () -> x.ParseMapClear false [KeyRemapMode.Command])
-                | "cnoremap"-> noRange (fun () -> x.ParseMapKeysNoRemap false [KeyRemapMode.Command])
-                | "cnext" -> handleCount x.ParseQuickFixNext
-                | "cprevious" -> handleCount x.ParseQuickFixPrevious
-                | "copy" -> x.ParseCopyTo lineRange 
-                | "cunmap" -> noRange (fun () -> x.ParseMapUnmap false [KeyRemapMode.Command])
-                | "cwindow" -> noRange x.ParseQuickFixWindow
-                | "delete" -> x.ParseDelete lineRange
-                | "delmarks" -> noRange (fun () -> x.ParseDeleteMarks())
-                | "display" -> noRange x.ParseDisplayRegisters 
-                | "echo" -> noRange x.ParseEcho
-                | "edit" -> noRange x.ParseEdit
-                | "else" -> noRange x.ParseElse
-                | "execute" -> noRange x.ParseExecute
-                | "elseif" -> noRange x.ParseElseIf
-                | "endfunction" -> noRange x.ParseFunctionEnd
-                | "endif" -> noRange x.ParseIfEnd
-                | "exit" -> x.ParseQuitAndWrite lineRange
-                | "files" -> noRange x.ParseFiles
-                | "fold" -> x.ParseFold lineRange
-                | "function" -> noRange x.ParseFunctionStart
-                | "global" -> x.ParseGlobal lineRange
-                | "normal" -> x.ParseNormal lineRange
-                | "help" -> noRange x.ParseHelp
-                | "history" -> noRange (fun () -> x.ParseHistory())
-                | "if" -> noRange x.ParseIfStart
-                | "iunmap" -> noRange (fun () -> x.ParseMapUnmap false [KeyRemapMode.Insert])
-                | "imap"-> noRange (fun () -> x.ParseMapKeys false [KeyRemapMode.Insert])
-                | "imapclear" -> noRange (fun () -> x.ParseMapClear false [KeyRemapMode.Insert])
-                | "inoremap"-> noRange (fun () -> x.ParseMapKeysNoRemap false [KeyRemapMode.Insert])
-                | "join" -> x.ParseJoin lineRange 
-                | "lcd" -> noRange x.ParseChangeLocalDirectory
-                | "lchdir" -> noRange x.ParseChangeLocalDirectory
-                | "let" -> noRange x.ParseLet
-                | "lmap"-> noRange (fun () -> x.ParseMapKeys false [KeyRemapMode.Language])
-                | "ls" -> noRange x.ParseFiles
-                | "lunmap" -> noRange (fun () -> x.ParseMapUnmap false [KeyRemapMode.Language])
-                | "lnoremap"-> noRange (fun () -> x.ParseMapKeysNoRemap false [KeyRemapMode.Language])
-                | "make" -> noRange x.ParseMake 
-                | "marks" -> noRange x.ParseDisplayMarks
-                | "map"-> noRange (fun () -> x.ParseMapKeys true [KeyRemapMode.Normal;KeyRemapMode.Visual; KeyRemapMode.Select;KeyRemapMode.OperatorPending])
-                | "mapclear" -> noRange (fun () -> x.ParseMapClear true [KeyRemapMode.Normal; KeyRemapMode.Visual; KeyRemapMode.Command; KeyRemapMode.OperatorPending])
-                | "move" -> x.ParseMoveTo lineRange 
-                | "nmap"-> noRange (fun () -> x.ParseMapKeys false [KeyRemapMode.Normal])
-                | "nmapclear" -> noRange (fun () -> x.ParseMapClear false [KeyRemapMode.Normal])
-                | "nnoremap"-> noRange (fun () -> x.ParseMapKeysNoRemap false [KeyRemapMode.Normal])
-                | "nunmap" -> noRange (fun () -> x.ParseMapUnmap false [KeyRemapMode.Normal])
-                | "nohlsearch" -> noRange (fun () -> LineCommand.NoHighlightSearch)
-                | "noremap"-> noRange (fun () -> x.ParseMapKeysNoRemap true [KeyRemapMode.Normal;KeyRemapMode.Visual; KeyRemapMode.Select;KeyRemapMode.OperatorPending])
-                | "omap"-> noRange (fun () -> x.ParseMapKeys false [KeyRemapMode.OperatorPending])
-                | "omapclear" -> noRange (fun () -> x.ParseMapClear false [KeyRemapMode.OperatorPending])
-                | "only" -> noRange (fun () -> LineCommand.Only)
-                | "onoremap"-> noRange (fun () -> x.ParseMapKeysNoRemap false [KeyRemapMode.OperatorPending])
-                | "ounmap" -> noRange (fun () -> x.ParseMapUnmap false [KeyRemapMode.OperatorPending])
-                | "put" -> x.ParsePut lineRange
-                | "print" -> x.ParsePrint lineRange
-                | "pwd" -> noRange (fun () -> LineCommand.PrintCurrentDirectory)
-                | "quit" -> noRange x.ParseQuit
-                | "qall" -> noRange x.ParseQuitAll
-                | "quitall" -> noRange x.ParseQuitAll
-                | "read" -> x.ParseRead lineRange
-                | "redo" -> noRange (fun () -> LineCommand.Redo)
-                | "retab" -> x.ParseRetab lineRange
-                | "registers" -> noRange x.ParseDisplayRegisters 
-                | "set" -> noRange x.ParseSet
-                | "sort" -> x.ParseSort lineRange
-                | "source" -> noRange x.ParseSource
-                | "split" -> x.ParseSplit LineCommand.HorizontalSplit lineRange
-                | "substitute" -> x.ParseSubstitute lineRange (fun x -> x)
-                | "smagic" -> x.ParseSubstituteMagic lineRange
-                | "smap"-> noRange (fun () -> x.ParseMapKeys false [KeyRemapMode.Select])
-                | "smapclear" -> noRange (fun () -> x.ParseMapClear false [KeyRemapMode.Select])
-                | "snomagic" -> x.ParseSubstituteNoMagic lineRange
-                | "snoremap"-> noRange (fun () -> x.ParseMapKeysNoRemap false [KeyRemapMode.Select])
-                | "sunmap" -> noRange (fun () -> x.ParseMapUnmap false [KeyRemapMode.Select])
-                | "t" -> x.ParseCopyTo lineRange 
-                | "tabedit" -> noRange x.ParseTabNew
-                | "tabfirst" -> noRange (fun () -> LineCommand.GoToFirstTab)
-                | "tabrewind" -> noRange (fun () -> LineCommand.GoToFirstTab)
-                | "tablast" -> noRange (fun () -> LineCommand.GoToLastTab)
-                | "tabnew" -> noRange x.ParseTabNew
-                | "tabnext" -> noRange x.ParseTabNext 
-                | "tabNext" -> noRange x.ParseTabPrevious
-                | "tabonly" -> noRange (fun () -> LineCommand.TabOnly)
-                | "tabprevious" -> noRange x.ParseTabPrevious
-                | "undo" -> noRange (fun () -> LineCommand.Undo)
-                | "unlet" -> noRange x.ParseUnlet
-                | "unmap" -> noRange (fun () -> x.ParseMapUnmap true [KeyRemapMode.Normal;KeyRemapMode.Visual; KeyRemapMode.Select;KeyRemapMode.OperatorPending])
-                | "version" -> noRange (fun () -> LineCommand.Version)
-                | "vglobal" -> x.ParseGlobalCore lineRange false
-                | "vmap"-> noRange (fun () -> x.ParseMapKeys false [KeyRemapMode.Visual;KeyRemapMode.Select])
-                | "vmapclear" -> noRange (fun () -> x.ParseMapClear false [KeyRemapMode.Visual; KeyRemapMode.Select])
-                | "vscmd" -> x.ParseHostCommand()
-                | "vsplit" -> x.ParseSplit LineCommand.VerticalSplit lineRange
-                | "vnoremap"-> noRange (fun () -> x.ParseMapKeysNoRemap false [KeyRemapMode.Visual;KeyRemapMode.Select])
-                | "vunmap" -> noRange (fun () -> x.ParseMapUnmap false [KeyRemapMode.Visual;KeyRemapMode.Select])
-                | "wall" -> noRange x.ParseWriteAll
-                | "write" -> x.ParseWrite lineRange
-                | "wq" -> x.ParseQuitAndWrite lineRange
-                | "xit" -> x.ParseQuitAndWrite lineRange
-                | "xmap"-> noRange (fun () -> x.ParseMapKeys false [KeyRemapMode.Visual])
-                | "xmapclear" -> noRange (fun () -> x.ParseMapClear false [KeyRemapMode.Visual])
-                | "xnoremap"-> noRange (fun () -> x.ParseMapKeysNoRemap false [KeyRemapMode.Visual])
-                | "xunmap" -> noRange (fun () -> x.ParseMapUnmap false [KeyRemapMode.Visual])
-                | "yank" -> x.ParseYank lineRange
-                | "/" -> x.ParseSearch lineRange SearchPath.Forward
-                | "?" -> x.ParseSearch lineRange SearchPath.Backward
-                | "<" -> x.ParseShiftLeft lineRange
-                | ">" -> x.ParseShiftRight lineRange
-                | "&" -> x.ParseSubstituteRepeat lineRange SubstituteFlags.None
-                | "~" -> x.ParseSubstituteRepeat lineRange SubstituteFlags.UsePreviousSearchPattern
-                | "!" -> x.ParseShellCommand lineRange
-                | "@" -> x.ParseAtCommand lineRange
-                | _ -> LineCommand.ParseError Resources.Parser_Error
-
-            handleParseResult parseResult
-
-        // Get the command name and make sure to expand it to it's possible full
-        // name
-        match _tokenizer.CurrentTokenKind with
-        | TokenKind.Word word ->
-            _tokenizer.MoveNextToken()
-            x.TryExpand word |> doParse
-        | TokenKind.Character c ->
-            _tokenizer.MoveNextToken()
-            c |> StringUtil.OfChar |> x.TryExpand |> doParse
-        | TokenKind.EndOfLine ->
-            match lineRange with
-            | LineRangeSpecifier.None -> handleParseResult LineCommand.Nop
-            | _ -> x.ParseJumpToLine lineRange |> handleParseResult
-        | _ -> 
-            x.ParseJumpToLine lineRange |> handleParseResult
-
-    /// Parse out a single command.  Unlike ParseSingleLine this will parse linked commands.  So
-    /// it won't ever return LineCommand.FuntionStart but instead will return LineCommand.Function
-    /// instead
-    member x.ParseSingleCommand() =
-        match x.ParseSingleLine() with 
-        | LineCommand.FunctionStart functionDefinition -> x.ParseFunction functionDefinition 
-        | LineCommand.IfStart expr -> x.ParseIf expr
-        | lineCommand -> lineCommand
-
-    // Parse out the name of a setting/option
-    member x.ParseOptionName() =
-        _tokenizer.MoveNextToken()
-        let tokenKind = _tokenizer.CurrentTokenKind
-        _tokenizer.MoveNextToken()
-        match tokenKind with
-        | TokenKind.Word word ->
-            Expression.OptionName word |> ParseResult.Succeeded
-        | _ -> ParseResult.Failed "Option name missing"
-
-    member x.ParseList() =
-        let rec parseList atBeginning =
-            let recursivelyParseItems() =
-                match x.ParseSingleExpression() with
-                | ParseResult.Succeeded item ->
-                    match parseList false with
-                    | ParseResult.Succeeded otherItems -> item :: otherItems |> ParseResult.Succeeded
-                    | ParseResult.Failed msg -> ParseResult.Failed msg
-                | ParseResult.Failed msg -> ParseResult.Failed msg
-            match _tokenizer.CurrentTokenKind with
-            | TokenKind.Character '[' ->
-                _tokenizer.MoveNextToken()
-                parseList true
-            | TokenKind.Character ']' ->
-                _tokenizer.MoveNextToken()
-                ParseResult.Succeeded []
-            | TokenKind.Character ',' ->
-                _tokenizer.MoveNextToken()
-                x.SkipBlanks()
-                recursivelyParseItems()
-            | _ ->
-                if atBeginning then recursivelyParseItems()
-                else ParseResult.Failed Resources.Parser_Error
-        match parseList true with
-        | ParseResult.Succeeded expressionList -> Expression.List expressionList |> ParseResult.Succeeded
-        | ParseResult.Failed msg -> ParseResult.Failed msg
-
-    member x.ParseDictionary() =
-        _tokenizer.MoveNextToken()
-        match _tokenizer.CurrentTokenKind with
-        | TokenKind.Character '}' ->
-            _tokenizer.MoveNextToken()
-            VariableValue.Dictionary Map.empty |> Expression.ConstantValue |> ParseResult.Succeeded
-        | _ -> ParseResult.Failed Resources.Parser_Error
-
-    /// Parse out a single expression
-    member x.ParseSingleExpression() =
-        // Re-examine the current token based on the knowledge that double quotes are
-        // legal in this context as a real token
-        use reset = _tokenizer.SetTokenizerFlagsScoped TokenizerFlags.AllowDoubleQuote
-        match _tokenizer.CurrentTokenKind with
-        | TokenKind.Character '\"' ->
-            x.ParseStringConstant()
-        | TokenKind.Character '\'' -> 
-            x.ParseStringLiteral()
-        | TokenKind.Character '&' ->
-            x.ParseOptionName()
-        | TokenKind.Character '[' ->
-            x.ParseList()
-        | TokenKind.Character '{' ->
-            x.ParseDictionary()
-        | TokenKind.Character '@' ->
-            _tokenizer.MoveNextToken()
-            match x.ParseRegisterName ParseRegisterName.All with
-            | Some name -> Expression.RegisterName name |>  ParseResult.Succeeded
-            | None -> ParseResult.Failed "Unrecognized register name"
-        | TokenKind.Number number -> 
-            _tokenizer.MoveNextToken()
-            VariableValue.Number number |> Expression.ConstantValue |> ParseResult.Succeeded
-        | _ ->
-            match x.ParseVariableName() with
-            | ParseResult.Failed msg -> ParseResult.Failed msg
-            | ParseResult.Succeeded variable -> // TODO the nesting is getting deep here; refactor
-                x.SkipBlanks()
-                match _tokenizer.CurrentTokenKind with
-                | TokenKind.Character '(' ->
-                    match x.ParseFunctionArguments true with
-                    | ParseResult.Succeeded args ->
-                        Expression.FunctionCall(variable, args) |> ParseResult.Succeeded
-                    | ParseResult.Failed msg -> ParseResult.Failed msg
-                | _ -> Expression.VariableName variable |> ParseResult.Succeeded
-
-    member x.ParseFunctionArguments atBeginning =
-        let recursivelyParseArguments() =
-            match x.ParseSingleExpression() with
-            | ParseResult.Succeeded arg ->
-                match x.ParseFunctionArguments false with
-                | ParseResult.Succeeded otherArgs -> arg :: otherArgs |> ParseResult.Succeeded
-                | ParseResult.Failed msg -> ParseResult.Failed msg
-            | ParseResult.Failed msg -> ParseResult.Failed msg
-        match _tokenizer.CurrentTokenKind with
-        | TokenKind.Character '(' ->
-            _tokenizer.MoveNextToken()
-            x.ParseFunctionArguments true
-        | TokenKind.Character ')' ->
-            _tokenizer.MoveNextToken()
-            ParseResult.Succeeded []
-        | TokenKind.Character ',' ->
-            _tokenizer.MoveNextToken()
-            x.SkipBlanks()
-            recursivelyParseArguments()
-        | _ ->
-            if atBeginning then recursivelyParseArguments()
-            else ParseResult.Failed "invalid arguments for function"
-
-    /// Parse out a complete expression from the text.  
-    member x.ParseExpressionCore() =
-        _parseResultBuilder {
-            let! expr = x.ParseSingleExpression()
-            x.SkipBlanks()
-
-            // Parsee out a binary expression
-            let parseBinary binaryKind =
-                _tokenizer.MoveNextToken()
-                x.SkipBlanks()
-
-                _parseResultBuilder {
-                    let! rightExpr = x.ParseSingleExpression()
-                    return Expression.Binary (binaryKind, expr, rightExpr)
-                }
-
-            match _tokenizer.CurrentTokenKind with
-            | TokenKind.Character '+' -> return! parseBinary BinaryKind.Add
-            | TokenKind.Character '/' -> return! parseBinary BinaryKind.Divide
-            | TokenKind.Character '*' -> return! parseBinary BinaryKind.Multiply
-            | TokenKind.Character '.' -> return! parseBinary BinaryKind.Concatenate
-            | TokenKind.Character '-' -> return! parseBinary BinaryKind.Subtract
-            | TokenKind.Character '%' -> return! parseBinary BinaryKind.Modulo
-            | _ -> return expr
-        }
-
-    member x.ParseNextCommand() = 
-        x.ParseSingleCommand()
-
-    member x.ParseNextLine() = 
-        let parseResult = x.ParseSingleLine()
-        parseResult
-
-    member x.ParseRange rangeText = 
-        x.Reset [|rangeText|]
-        x.ParseLineRange(), x.ParseRestOfLine()
-
-    member x.ParseExpression (expressionText: string) =
-        x.Reset [|expressionText|]
-        x.ParseExpressionCore()
-
-    member x.ParseLineCommand commandText =
-        x.Reset [|commandText|]
-        x.ParseSingleCommand()
-
-    member x.ParseLineCommands lines =
-        x.Reset lines
-        let rec inner rest =    
-            let lineCommand = x.ParseSingleCommand()
-            if not x.IsDone then
-                inner (fun item -> rest (lineCommand :: item))
-            else
-                rest [lineCommand]
-        inner (fun all -> all) 
-                
-    member x.ParseFileNameModifiers : FileNameModifier list =
-        let rec inner (modifiers:FileNameModifier list) : FileNameModifier list =
-            match _tokenizer.CurrentTokenKind with
-            | TokenKind.Character ':' ->
-                let mark = _tokenizer.Mark
-                _tokenizer.MoveNextChar()
-                let c = _tokenizer.CurrentChar
-                _tokenizer.MoveNextChar()
-                match FileNameModifier.OfChar c with
-                | Some m ->
-                    match m with 
-                    | FileNameModifier.PathFull when modifiers.IsEmpty -> 
-                        // Note that 'p' is only valid when it is the first modifier -- violations end the modifier sequence
-                        inner (m::modifiers)
-                    | FileNameModifier.Tail when not (List.exists (fun m -> m = FileNameModifier.Root || m = FileNameModifier.Extension || m = FileNameModifier.Tail) modifiers) ->
-                        // 't' must precede 'r' and 'e' and cannot be repeated -- violations end the modifier sequence
-                        inner (m::modifiers)
-                    | FileNameModifier.Head when not (List.exists (fun m -> m = FileNameModifier.Root || m = FileNameModifier.Extension || m = FileNameModifier.Tail) modifiers) ->
-                        // 'h' should not follow 'e', 't', or 'r'
-                        inner (m::modifiers)
-                    | FileNameModifier.Root -> inner (m::modifiers)
-                    | FileNameModifier.Extension -> inner (m::modifiers)
-                    | _ -> 
-                        // Stop processing if we encounter an unrecognized modifier character. Unconsume the last character and yield the modifiers so far.
-                        _tokenizer.MoveToMark mark
-                        modifiers
-                | None ->
-                    _tokenizer.MoveToMark mark
-                    modifiers
-            | _ -> modifiers
-        
-        List.rev (inner List.Empty)
-    
-    member x.ParseDirectoryPath directoryPath : SymbolicPath =
-        _tokenizer.Reset directoryPath TokenizerFlags.None
-        let rec inner components =
-            if _tokenizer.IsAtEndOfLine then
-                components
-            else
-                match _tokenizer.CurrentTokenKind with
-                | TokenKind.Character '\\' ->
-                    // As per :help cmdline-special, '\' only acts as an escape character when it immediately preceeds '%' or '#'.
-                    _tokenizer.MoveNextChar()
-                    match _tokenizer.CurrentTokenKind with
-                    // TODO: depends on PR #2139
-                    //| TokenKind.Character '#' 
-                    | TokenKind.Character '%' ->
-                        let c = _tokenizer.CurrentChar
-                        _tokenizer.MoveNextChar()
-                        inner (SymbolicPathComponent.Literal (StringUtil.OfChar c)::components)
-                    | _ -> 
-                        inner (SymbolicPathComponent.Literal "\\"::components)
-                | TokenKind.Character '%' ->
-                    _tokenizer.MoveNextChar()
-                    let modifiers = SymbolicPathComponent.CurrentFileName x.ParseFileNameModifiers
-                    inner (modifiers::components)
-                // TODO: depends on PR #2139
-                //| TokenKind.Character '#' ->
-                //    _tokenizer.MoveNextChar()
-                //    let modifiers = SymbolicPathComponent.AlternateFileName x.ParseFileNameModifiers
-                //    inner (modifiers::components)
-                | _ ->
-                    let literal = _tokenizer.CurrentToken.TokenText
-                    _tokenizer.MoveNextToken()
-                    let nextComponents = 
-                        match components with
-                        | SymbolicPathComponent.Literal lhead::tail -> (SymbolicPathComponent.Literal (lhead + literal))::tail
-                        | _ -> (SymbolicPathComponent.Literal literal::components)
-                    inner nextComponents
-        
-        List.rev (inner List.Empty)
-
-and ConditionalParser
-    (
-        _parser: Parser,
-        _initialExpr: Expression
-    ) = 
-
-    static let StateBeforeElse = 1
-    static let StateAfterElse = 2
-
-    let mutable _currentExpr = Some _initialExpr
-    let mutable _currentCommands = List<LineCommand>()
-    let mutable _builder = List<ConditionalBlock>()
-    let mutable _state = StateBeforeElse
-
-    member x.IsDone =
-        _parser.IsDone
-
-    member x.Parse() =
-
-        let mutable error: string option = None
-        let mutable isDone = false
-        while not _parser.IsDone && not isDone && Option.isNone error do
-            match _parser.ParseSingleCommand() with
-            | LineCommand.Else -> 
-                if _state = StateAfterElse then
-                    error <- Some Resources.Parser_MultipleElse
-                x.CreateConditionalBlock()
-                _state <- StateAfterElse
-            | LineCommand.ElseIf expr -> 
-                if _state = StateAfterElse then
-                    error <- Some Resources.Parser_ElseIfAfterElse
-                x.CreateConditionalBlock()
-                _currentExpr <- Some expr
-            | LineCommand.IfEnd ->  
-                x.CreateConditionalBlock()
-                isDone <- true
-            | lineCommand -> _currentCommands.Add(lineCommand)
-
-        match isDone, error with
-        | _, Some msg -> LineCommand.ParseError msg
-        | false, None -> LineCommand.ParseError "Unmatched Conditional Block"
-        | true, None -> _builder |> List.ofSeq |> LineCommand.If 
-                
-    member x.CreateConditionalBlock() = 
-        let conditionalBlock = {
-            Conditional = _currentExpr
-            LineCommands = List.ofSeq _currentCommands
-        }
-        _builder.Add(conditionalBlock)
-        _currentExpr <- None
-        _currentCommands.Clear()
-
+﻿#light
+
+namespace Vim.Interpreter
+open Vim
+open System.Collections.Generic
+open StringBuilderExtensions
+
+[<RequireQualifiedAccess>]
+type ParseRegisterName =
+    | All
+    | NoNumbered
+
+[<RequireQualifiedAccess>]
+type ParseResult<'T> = 
+    | Succeeded of 'T
+    | Failed of string
+
+    with 
+
+    member x.Map (mapFunc: 'T -> ParseResult<'U>) =
+        match x with
+        | ParseResult.Failed msg -> ParseResult.Failed msg
+        | ParseResult.Succeeded value -> mapFunc value
+
+module ParseResultUtil =
+
+    let Map (parseResult: ParseResult<'T>) mapFunc = 
+        parseResult.Map mapFunc
+
+    let ConvertToLineCommand (parseResult: ParseResult<LineCommand>) =
+        match parseResult with
+        | ParseResult.Failed msg -> LineCommand.ParseError msg
+        | ParseResult.Succeeded lineCommand -> lineCommand
+
+type ParseResultBuilder
+    (
+        _errorMessage: string
+    ) = 
+
+    new () = ParseResultBuilder(Resources.Parser_Error)
+
+    /// Bind a ParseResult value
+    member x.Bind (parseResult: ParseResult<'T>, (rest: 'T -> ParseResult<'U>)) = 
+        match parseResult with
+        | ParseResult.Failed msg -> ParseResult.Failed msg
+        | ParseResult.Succeeded value -> rest value
+
+    /// Bind an option value
+    member x.Bind (parseValue: 'T option, (rest: 'T -> ParseResult<'U>)) = 
+        match parseValue with
+        | None -> ParseResult.Failed _errorMessage
+        | Some value -> rest value
+
+    member x.Return (value: 'T) =
+        ParseResult.Succeeded value
+
+    member x.Return (parseResult: ParseResult<'T>) =
+        match parseResult with
+        | ParseResult.Failed msg -> ParseResult.Failed msg
+        | ParseResult.Succeeded value -> ParseResult.Succeeded value
+
+    member x.Return (msg: string) = 
+        ParseResult.Failed msg
+
+    member x.ReturnFrom value = 
+        value
+
+    member x.Zero () = 
+        ParseResult.Failed _errorMessage
+
+type LineCommandBuilder
+    (
+        _errorMessage: string
+    ) = 
+
+    new () = LineCommandBuilder(Resources.Parser_Error)
+
+    /// Bind a ParseResult value
+    member x.Bind (parseResult: ParseResult<'T>, rest) = 
+        match parseResult with
+        | ParseResult.Failed msg -> LineCommand.ParseError msg
+        | ParseResult.Succeeded value -> rest value
+
+    /// Bind an option value
+    member x.Bind (parseValue: 'T option, rest) = 
+        match parseValue with
+        | None -> LineCommand.ParseError _errorMessage
+        | Some value -> rest value
+
+    member x.Return (value: LineCommand) =
+        value
+
+    member x.Return (parseResult: ParseResult<LineCommand>) =
+        match parseResult with
+        | ParseResult.Failed msg -> LineCommand.ParseError msg
+        | ParseResult.Succeeded lineCommand -> lineCommand
+
+    member x.Return (msg: string) = 
+        LineCommand.ParseError msg
+
+    member x.ReturnFrom value = 
+        value
+
+    member x.Zero () = 
+        LineCommand.ParseError _errorMessage
+
+[<Sealed>]
+type Parser
+    (
+        _globalSettings: IVimGlobalSettings,
+        _vimData: IVimData
+    ) = 
+
+    let _parseResultBuilder = ParseResultBuilder()
+    let _lineCommandBuilder = LineCommandBuilder()
+    let _tokenizer = Tokenizer("", TokenizerFlags.None)
+    let mutable _lines = [|""|] 
+    let mutable _lineIndex = 0
+
+    /// The set of supported line commands paired with their abbreviation
+    static let s_LineCommandNamePair = [
+        ("autocmd", "au")
+        ("behave", "be")
+        ("call", "cal")
+        ("cd", "cd")
+        ("chdir", "chd")
+        ("close", "clo")
+        ("cnext", "cn")
+        ("cprevious", "cp")
+        ("cwindow", "cw")
+        ("copy", "co")
+        ("delete","d")
+        ("delmarks", "delm")
+        ("display","di")
+        ("echo", "ec")
+        ("edit", "e")
+        ("else", "el")
+        ("execute", "exe")
+        ("elseif", "elsei")
+        ("endfunction", "endf")
+        ("endif", "en")
+        ("exit", "exi")
+        ("fold", "fo")
+        ("function", "fu")
+        ("global", "g")
+        ("help", "h")
+        ("history", "his")
+        ("if", "if")
+        ("join", "j")
+        ("lcd", "lc")
+        ("lchdir", "lch")
+        ("let", "let")
+        ("move", "m")
+        ("make", "mak")
+        ("marks", "")
+        ("nohlsearch", "noh")
+        ("normal", "norm")
+        ("only", "on")
+        ("pwd", "pw")
+        ("print", "p")
+        ("Print", "P")
+        ("put", "pu")
+        ("quit", "q")
+        ("qall", "qa")
+        ("quitall", "quita")
+        ("read", "r")
+        ("redo", "red")
+        ("registers", "reg")
+        ("retab", "ret")
+        ("set", "se")
+        ("sort", "sor")
+        ("source","so")
+        ("split", "sp")
+        ("substitute", "s")
+        ("smagic", "sm")
+        ("snomagic", "sno")
+        ("t", "t")
+        ("tabedit", "tabe")
+        ("tabfirst", "tabfir")
+        ("tablast", "tabl")
+        ("tabnew", "tabnew")
+        ("tabnext", "tabn")
+        ("tabNext", "tabN")
+        ("tabonly", "tabo")
+        ("tabprevious", "tabp")
+        ("tabrewind", "tabr")
+        ("undo", "u")
+        ("unlet", "unl")
+        ("vglobal", "v")
+        ("version", "ve")
+        ("vscmd", "vsc")
+        ("vsplit", "vs")
+        ("write","w")
+        ("wq", "")
+        ("wall", "wa")
+        ("xit", "x")
+        ("yank", "y")
+        ("/", "")
+        ("?", "")
+        ("<", "")
+        (">", "")
+        ("&", "&")
+        ("~", "~")
+        ("mapclear", "mapc")
+        ("nmapclear", "nmapc")
+        ("vmapclear", "vmapc")
+        ("xmapclear", "xmapc")
+        ("smapclear", "smapc")
+        ("omapclear", "omapc")
+        ("imapclear", "imapc")
+        ("cmapclear", "cmapc")
+        ("unmap", "unm")
+        ("nunmap", "nun")
+        ("vunmap", "vu")
+        ("xunmap", "xu")
+        ("sunmap", "sunm")
+        ("ounmap", "ou")
+        ("iunmap", "iu")
+        ("lunmap", "lu")
+        ("cunmap", "cu")
+        ("map", "")
+        ("nmap", "nm")
+        ("vmap", "vm")
+        ("xmap", "xm")
+        ("smap", "")
+        ("omap", "om")
+        ("imap", "im")
+        ("lmap", "lm")
+        ("cmap", "cm")
+        ("noremap", "no")
+        ("nnoremap", "nn")
+        ("vnoremap", "vn")
+        ("xnoremap", "xn")
+        ("snoremap", "snor")
+        ("onoremap", "ono")
+        ("inoremap", "ino")
+        ("lnoremap", "ln")
+        ("cnoremap", "cno")
+    ]
+
+    /// Map of all autocmd events to the lower case version of the name
+    static let s_NameToEventKindMap = 
+        [
+            ("bufnewfile", EventKind.BufNewFile)
+            ("bufreadpre", EventKind.BufReadPre)
+            ("bufread", EventKind.BufRead)
+            ("bufreadpost", EventKind.BufReadPost)
+            ("bufreadcmd", EventKind.BufReadCmd)
+            ("filereadpre", EventKind.FileReadPre)
+            ("filereadpost", EventKind.FileReadPost)
+            ("filereadcmd", EventKind.FileReadCmd)
+            ("filterreadpre", EventKind.FilterReadPre)
+            ("filterreadpost", EventKind.FilterReadPost)
+            ("stdinreadpre", EventKind.StdinReadPre)
+            ("stdinreadpost", EventKind.StdinReadPost)
+            ("bufwrite", EventKind.BufWrite)
+            ("bufwritepre", EventKind.BufWritePre)
+            ("bufwritepost", EventKind.BufWritePost)
+            ("bufwritecmd", EventKind.BufWriteCmd)
+            ("filewritepre", EventKind.FileWritePre)
+            ("filewritepost", EventKind.FileWritePost)
+            ("filewritecmd", EventKind.FileWriteCmd)
+            ("fileappendpre", EventKind.FileAppendPre)
+            ("fileappendpost", EventKind.FileAppendPost)
+            ("fileappendcmd", EventKind.FileAppendCmd)
+            ("filterwritepre", EventKind.FilterWritePre)
+            ("filterwritepost", EventKind.FilterWritePost)
+            ("bufadd", EventKind.BufAdd)
+            ("bufcreate", EventKind.BufCreate)
+            ("bufdelete", EventKind.BufDelete)
+            ("bufwipeout", EventKind.BufWipeout)
+            ("buffilepre", EventKind.BufFilePre)
+            ("buffilepost", EventKind.BufFilePost)
+            ("bufenter", EventKind.BufEnter)
+            ("bufleave", EventKind.BufLeave)
+            ("bufwinenter", EventKind.BufWinEnter)
+            ("bufwinleave", EventKind.BufWinLeave)
+            ("bufunload", EventKind.BufUnload)
+            ("bufhidden", EventKind.BufHidden)
+            ("bufnew", EventKind.BufNew)
+            ("swapexists", EventKind.SwapExists)
+            ("filetype", EventKind.FileType)
+            ("syntax", EventKind.Syntax)
+            ("encodingchanged", EventKind.EncodingChanged)
+            ("termchanged", EventKind.TermChanged)
+            ("vimenter", EventKind.VimEnter)
+            ("guienter", EventKind.GUIEnter)
+            ("termresponse", EventKind.TermResponse)
+            ("vimleavepre", EventKind.VimLeavePre)
+            ("vimleave", EventKind.VimLeave)
+            ("filechangedshell", EventKind.FileChangedShell)
+            ("filechangedshellpost", EventKind.FileChangedShellPost)
+            ("filechangedro", EventKind.FileChangedRO)
+            ("shellcmdpost", EventKind.ShellCmdPost)
+            ("shellfilterpost", EventKind.ShellFilterPost)
+            ("funcundefined", EventKind.FuncUndefined)
+            ("spellfilemissing", EventKind.SpellFileMissing)
+            ("sourcepre", EventKind.SourcePre)
+            ("sourcecmd", EventKind.SourceCmd)
+            ("vimresized", EventKind.VimResized)
+            ("focusgained", EventKind.FocusGained)
+            ("focuslost", EventKind.FocusLost)
+            ("cursorhold", EventKind.CursorHold)
+            ("cursorholdi", EventKind.CursorHoldI)
+            ("cursormoved", EventKind.CursorMoved)
+            ("cursormovedi", EventKind.CursorMovedI)
+            ("winenter", EventKind.WinEnter)
+            ("winleave", EventKind.WinLeave)
+            ("tabenter", EventKind.TabEnter)
+            ("tableave", EventKind.TabLeave)
+            ("cmdwinenter", EventKind.CmdwinEnter)
+            ("cmdwinleave", EventKind.CmdwinLeave)
+            ("insertenter", EventKind.InsertEnter)
+            ("insertchange", EventKind.InsertChange)
+            ("insertleave", EventKind.InsertLeave)
+            ("colorscheme", EventKind.ColorScheme)
+            ("remotereply", EventKind.RemoteReply)
+            ("quickfixcmdpre", EventKind.QuickFixCmdPre)
+            ("quickfixcmdpost", EventKind.QuickFixCmdPost)
+            ("sessionloadpost", EventKind.SessionLoadPost)
+            ("menupopup", EventKind.MenuPopup)
+            ("user", EventKind.User)
+        ]
+        |> Map.ofList
+
+    new (globalSettings, vimData, lines) as this =
+        Parser(globalSettings, vimData)
+        then
+            this.Reset lines
+
+    member x.IsDone = _tokenizer.IsAtEndOfLine && _lineIndex  + 1 >= _lines.Length
+
+    /// Parse out the token stream so long as it matches the input.  If everything matches
+    /// the tokens will be consumed and 'true' will be returned.  Else 'false' will be 
+    /// returned and the token stream will be unchanged
+    member x.ParseTokenSequence texts = 
+        let mark = _tokenizer.Mark
+        let mutable all = true
+        for text in texts do
+            if _tokenizer.CurrentToken.TokenText = text then
+                _tokenizer.MoveNextToken()
+            else
+                all <- false
+
+        if not all then
+            _tokenizer.MoveToMark mark
+
+        all
+
+    member x.ParseScriptLocalPrefix() = 
+        x.ParseTokenSequence [| "<"; "SID"; ">" |] ||
+        x.ParseTokenSequence [| "s"; ":" |]
+
+    /// Reset the parser to the given set of input lines.  
+    member x.Reset (lines: string[]) = 
+        _lines <- 
+            if lines.Length = 0 then
+                [|""|]
+            else
+                lines
+        _lineIndex <- 0
+        _tokenizer.Reset _lines.[0] TokenizerFlags.None
+
+        // It's possible the first line of the new input is blank.  Need to move past that and settle on 
+        // a real line to be processed
+        if x.IsCurrentLineBlank() then
+            x.MoveToNextLine() |> ignore
+
+    /// Is the current line blank 
+    member x.IsCurrentLineBlank() = 
+        let mark = _tokenizer.Mark
+        let mutable allBlank = true
+        while not _tokenizer.IsAtEndOfLine && allBlank do
+            if _tokenizer.CurrentTokenKind = TokenKind.Blank then
+                _tokenizer.MoveNextToken()
+            else
+                allBlank <- false
+
+        _tokenizer.MoveToMark mark
+        allBlank
+
+    /// Parse the remainder of the line as a file path.  If there is nothing else on the line
+    /// then None will be returned 
+    member x.ParseRestOfLineAsFilePath() = 
+        x.SkipBlanks()
+        if _tokenizer.IsAtEndOfLine then
+            []
+        else
+            x.ParseRestOfLine() |> x.ParseDirectoryPath
+
+    /// Move to the next line of the input.  This will move past blank lines and return true if 
+    /// the result is a non-blank line which can be processed
+    member x.MoveToNextLine() = 
+
+        let doMove () =
+            if _lineIndex + 1 >= _lines.Length then
+                // If this is the last line we should at least move the tokenizer to the end
+                // of the line
+                _tokenizer.MoveToEndOfLine()
+            else
+                _lineIndex <- _lineIndex + 1
+                _tokenizer.Reset _lines.[_lineIndex] TokenizerFlags.None
+
+        // Move at least one line
+        doMove ()
+
+        // Now move through all of the blank lines which could appear on the next line
+        while not x.IsDone && x.IsCurrentLineBlank() do
+            doMove ()
+
+        not x.IsDone
+
+    member x.Tokenizer = _tokenizer
+
+    /// Move past the white space in the expression text
+    member x.SkipBlanks () = 
+        match _tokenizer.CurrentTokenKind with
+        | TokenKind.Blank -> _tokenizer.MoveNextToken()
+        | _ -> ()
+
+    /// Try and expand the possible abbreviation to a full line command name.  If it's 
+    /// not an abbreviation then the original string will be returned
+    member x.TryExpand name =
+
+        // Is 'name' an abbreviation of the given command name and abbreviation
+        let isAbbreviation (fullName: string) (abbreviation: string) = 
+            if name = fullName then
+                true
+            else 
+                name.StartsWith(abbreviation) && fullName.StartsWith(name)
+
+        s_LineCommandNamePair
+        |> Seq.filter (fun (name, abbreviation) -> isAbbreviation name abbreviation)
+        |> Seq.map fst
+        |> SeqUtil.headOrDefault name
+
+    /// Parse out the '!'.  Returns true if a ! was found and consumed
+    /// actually skipped
+    member x.ParseBang () = 
+        if _tokenizer.CurrentChar = '!' then
+            _tokenizer.MoveNextToken()
+            true
+        else
+            false
+
+    /// Parse out the text until the given predicate returns false or the end
+    /// of the line is reached.  None is return if the current token when
+    /// called doesn't match the predicate
+    member x.ParseWhileEx flags predicate =
+        use reset = _tokenizer.SetTokenizerFlagsScoped flags
+        x.ParseWhile predicate
+
+    member x.ParseWhile predicate = 
+        let builder = System.Text.StringBuilder()
+        let rec inner () =
+            let token = _tokenizer.CurrentToken
+            if token.TokenKind = TokenKind.EndOfLine then
+                ()
+            elif predicate token then
+                builder.AppendString token.TokenText
+                _tokenizer.MoveNextToken()
+                inner ()
+            else
+                ()
+        inner ()
+
+        if builder.Length = 0 then
+            None
+        else
+            builder.ToString() |> Some
+
+    member x.ParseNumber() =
+        match _tokenizer.CurrentTokenKind with
+        | TokenKind.Number number ->
+            _tokenizer.MoveNextToken()
+            Some number
+        | _ -> None
+
+
+    member x.ParseLineRangeSpecifierEndCount lineRange = 
+        match x.ParseNumber() with
+        | Some count -> LineRangeSpecifier.WithEndCount (lineRange, count)
+        | None -> lineRange
+
+    /// Parse out a key notation argument.  Different than a word because it can accept items
+    /// which are not letters such as numbers, <, >, etc ...
+    member x.ParseKeyNotation() = 
+        x.ParseWhileEx TokenizerFlags.AllowDoubleQuote (fun token -> 
+            match token.TokenKind with 
+            | TokenKind.Blank -> false
+            | _ -> true)
+
+    /// Parse out the remainder of the line including any trailing blanks
+    member x.ParseRestOfLine() = 
+        match x.ParseWhile (fun _ -> true) with
+        | None -> StringUtil.Empty
+        | Some text -> text
+
+    /// Parse out the mapclear variants. 
+    member x.ParseMapClear allowBang keyRemapModes =
+        let hasBang = x.ParseBang()
+        x.SkipBlanks()
+        let mapArgumentList = x.ParseMapArguments()
+
+        if hasBang then
+            if allowBang then
+                LineCommand.ClearKeyMap ([KeyRemapMode.Insert; KeyRemapMode.Command], mapArgumentList) 
+            else
+                LineCommand.ParseError Resources.Parser_NoBangAllowed
+        else
+            LineCommand.ClearKeyMap (keyRemapModes, mapArgumentList)
+
+    /// Parse out a number from the stream
+    member x.ParseNumberConstant() =
+        match _tokenizer.CurrentTokenKind with
+        | TokenKind.Number number ->
+            _tokenizer.MoveNextToken()
+            number |> VariableValue.Number |> Expression.ConstantValue |> ParseResult.Succeeded
+        | _ -> ParseResult.Failed "Invalid Number"
+
+    /// Parse out core portion of key mappings.
+    member x.ParseMapKeysCore keyRemapModes allowRemap =
+
+        x.SkipBlanks()
+        let mapArgumentList = x.ParseMapArguments()
+        match x.ParseKeyNotation() with
+        | None -> LineCommand.DisplayKeyMap (keyRemapModes, None)
+        | Some leftKeyNotation -> 
+            x.SkipBlanks()
+
+            let rightKeyNotation = x.ParseWhileEx TokenizerFlags.AllowDoubleQuote (fun _ -> true)
+            let rightKeyNotation = OptionUtil.getOrDefault "" rightKeyNotation
+            if StringUtil.IsBlanks rightKeyNotation then
+                LineCommand.DisplayKeyMap (keyRemapModes, Some leftKeyNotation)
+            else
+                LineCommand.MapKeys (leftKeyNotation, rightKeyNotation, keyRemapModes, allowRemap, mapArgumentList)
+
+    /// Parse out the :map commands and all of it's variants (imap, cmap, etc ...)
+    member x.ParseMapKeys allowBang keyRemapModes =
+
+        if x.ParseBang() then
+            if allowBang then
+                x.ParseMapKeysCore [KeyRemapMode.Insert; KeyRemapMode.Command] true
+            else
+                LineCommand.ParseError Resources.Parser_NoBangAllowed
+        else
+            x.ParseMapKeysCore keyRemapModes true
+
+    /// Parse out the :nomap commands
+    member x.ParseMapKeysNoRemap allowBang keyRemapModes =
+
+        if x.ParseBang() then
+            if allowBang then
+                x.ParseMapKeysCore [KeyRemapMode.Insert; KeyRemapMode.Command] false
+            else
+                LineCommand.ParseError Resources.Parser_NoBangAllowed
+        else
+            x.ParseMapKeysCore keyRemapModes false
+
+    /// Parse out the unmap variants. 
+    member x.ParseMapUnmap allowBang keyRemapModes =
+
+        let inner modes = 
+            x.SkipBlanks()
+            let mapArgumentList = x.ParseMapArguments()
+            match x.ParseKeyNotation() with
+            | None -> LineCommand.ParseError Resources.Parser_InvalidArgument
+            | Some keyNotation -> LineCommand.UnmapKeys (keyNotation, modes, mapArgumentList)
+
+        if x.ParseBang() then
+            if allowBang then
+                inner [KeyRemapMode.Insert; KeyRemapMode.Command]
+            else
+                LineCommand.ParseError Resources.Parser_NoBangAllowed
+        else
+            inner keyRemapModes
+
+    /// Parse out a CommandOption value if the caret is currently pointed at one.  If 
+    /// there is no CommnadOption here then the index will not change
+    member x.ParseCommandOption () = 
+        match _tokenizer.CurrentTokenKind with
+        | TokenKind.Character '+' ->
+            let mark = _tokenizer.Mark
+
+            _tokenizer.MoveNextToken()
+            match _tokenizer.CurrentTokenKind with
+            | TokenKind.Number number ->
+                _tokenizer.MoveNextToken()
+                CommandOption.StartAtLine number |> Some
+            | TokenKind.Character '/' ->
+                _tokenizer.MoveNextToken()
+                let pattern = x.ParseRestOfLine()
+                CommandOption.StartAtPattern pattern |> Some
+            | TokenKind.Character c ->
+                match x.ParseSingleLine() with
+                | LineCommand.ParseError _ -> 
+                    _tokenizer.MoveToMark mark
+                    None
+                | lineCommand -> 
+                    CommandOption.ExecuteLineCommand lineCommand |> Some
+            | _ -> 
+                // At the end of the line so it's just a '+' option
+                CommandOption.StartAtLastLine |> Some
+        | _ ->
+            None
+
+    /// Parse out the '++opt' parameter to some commands.
+    member x.ParseFileOptions (): FileOption list =
+
+        // TODO: Need to implement parsing out FileOption list
+        List.empty
+
+    /// Parse out the arguments which can be applied to the various map commands.  If the 
+    /// argument isn't there then the index into the line will remain unchanged
+    member x.ParseMapArguments() = 
+
+        let rec inner withResult = 
+            let mark = _tokenizer.Mark
+
+            // Finish without changing anything.
+            let finish() =
+                _tokenizer.MoveToMark mark
+                withResult []
+
+            // The argument is mostly parsed out.  Need the closing '>' and the jump to
+            // the next element in the list
+            let completeArgument mapArgument = 
+                _tokenizer.MoveNextToken()
+                match _tokenizer.CurrentTokenKind with
+                | TokenKind.Character '>' ->
+                    // Skip the '>' and any trailing blanks.  The method was called with
+                    // the index pointing past white space and it should end that way
+                    _tokenizer.MoveNextToken()
+                    x.SkipBlanks()
+                    inner (fun tail -> withResult (mapArgument :: tail))
+                | _ -> finish ()
+
+            match _tokenizer.CurrentTokenKind with
+            | TokenKind.Character '<' ->
+                _tokenizer.MoveNextToken()
+                match _tokenizer.CurrentTokenKind with 
+                | TokenKind.Word "buffer" -> completeArgument KeyMapArgument.Buffer
+                | TokenKind.Word "silent" -> completeArgument KeyMapArgument.Silent
+                | TokenKind.Word "special" -> completeArgument KeyMapArgument.Special
+                | TokenKind.Word "script" -> completeArgument KeyMapArgument.Script
+                | TokenKind.Word "expr" -> completeArgument KeyMapArgument.Expr 
+                | TokenKind.Word "unique" -> completeArgument KeyMapArgument.Unique
+                | _ -> finish()
+            | _ -> finish ()
+
+        inner (fun x -> x)
+
+    /// Parse out a register value from the text.  This will not parse out numbered register
+    member x.ParseRegisterName kind = 
+        let c = _tokenizer.CurrentChar 
+        let isGood = 
+            match kind with 
+            | ParseRegisterName.All -> true
+            | ParseRegisterName.NoNumbered -> not (CharUtil.IsDigit c)
+        
+        if isGood then
+            let name = RegisterName.OfChar c
+            if Option.isSome name then
+                _tokenizer.MoveNextChar()
+            name
+        else
+            None
+
+    /// Used to parse out the flags for the sort commands
+    member x.ParseSortFlags () =
+
+        // Get the string which we are parsing for flags
+        let flagString = x.ParseWhile (fun token -> 
+            match token.TokenKind with
+            | TokenKind.Word _ -> true
+            | _ -> false)
+        let flagString = OptionUtil.getOrDefault "" flagString
+
+        let mutable parseResult: ParseResult<SortFlags> option = None
+        let mutable flags = SortFlags.None
+        let mutable index = 0
+        while index < flagString.Length && Option.isNone parseResult do
+            match flagString.[index] with
+            | 'i' -> flags <- flags ||| SortFlags.IgnoreCase
+            | 'n' -> flags <- flags ||| SortFlags.Decimal
+            | 'f' -> flags <- flags ||| SortFlags.Float
+            | 'x' -> flags <- flags ||| SortFlags.Hexidecimal
+            | 'o' -> flags <- flags ||| SortFlags.Octal
+            | 'b' -> flags <- flags ||| SortFlags.Binary
+            | 'u' -> flags <- flags ||| SortFlags.Unique
+            | 'r' -> flags <- flags ||| SortFlags.MatchPattern
+            | _  -> 
+                // Illegal character in the flags string 
+                parseResult <- ParseResult.Failed Resources.CommandMode_TrailingCharacters |> Some
+
+            index <- index + 1
+
+        match parseResult with
+        | None -> ParseResult.Succeeded flags
+        | Some p -> p
+
+    /// Used to parse out the flags for substitute commands.  Will not modify the 
+    /// stream if there are no flags
+    member x.ParseSubstituteFlags () =
+
+        // Get the string which we are parsing for flags
+        let flagString = x.ParseWhile (fun token -> 
+            match token.TokenKind with
+            | TokenKind.Character '&' -> true
+            | TokenKind.Character '#' -> true
+            | TokenKind.Word _ -> true
+            | _ -> false)
+        let flagString = OptionUtil.getOrDefault "" flagString
+
+        let mutable parseResult: ParseResult<SubstituteFlags> option = None
+        let mutable flags = 
+            if _globalSettings.GlobalDefault then SubstituteFlags.ReplaceAll
+            else SubstituteFlags.None
+        let mutable index = 0
+        while index < flagString.Length && Option.isNone parseResult do
+            match flagString.[index] with
+            | 'c' -> flags <- flags ||| SubstituteFlags.Confirm
+            | 'r' -> flags <- flags ||| SubstituteFlags.UsePreviousSearchPattern
+            | 'e' -> flags <- flags ||| SubstituteFlags.SuppressError
+            | 'i' -> flags <- flags ||| SubstituteFlags.IgnoreCase
+            | 'I' -> flags <- flags ||| SubstituteFlags.OrdinalCase
+            | 'n' -> flags <- flags ||| SubstituteFlags.ReportOnly
+            | 'p' -> flags <- flags ||| SubstituteFlags.PrintLast
+            | 'l' -> flags <- flags ||| SubstituteFlags.PrintLastWithList
+            | '#' -> flags <- flags ||| SubstituteFlags.PrintLastWithNumber
+            | 'g' -> 
+                // This is a toggle flag that turns the value on / off
+                if Util.IsFlagSet flags SubstituteFlags.ReplaceAll then
+                    flags <- flags &&& ~~~SubstituteFlags.ReplaceAll
+                else
+                    flags <- flags ||| SubstituteFlags.ReplaceAll
+            | '&' -> 
+                // The '&' flag is only legal in the first position.  After that
+                // it terminates the flag notation
+                if index = 0 then 
+                    flags <- flags ||| SubstituteFlags.UsePreviousFlags
+                else
+                    parseResult <- ParseResult.Failed Resources.CommandMode_TrailingCharacters |> Some
+            | _  -> 
+                // Illegal character in the flags string 
+                parseResult <- ParseResult.Failed Resources.CommandMode_TrailingCharacters |> Some
+
+            index <- index + 1
+
+        match parseResult with
+        | None -> ParseResult.Succeeded flags
+        | Some p -> p
+
+    /// Parse out an '@' command
+    member x.ParseAtCommand lineRange =
+        x.SkipBlanks()
+        if _tokenizer.CurrentChar = ':' then
+            _tokenizer.MoveNextChar()
+            match _vimData.LastLineCommand with
+            | None -> LineCommand.ParseError "Error"
+            | Some lineCommand -> x.MergeLineRangeWithCommand lineRange lineCommand
+        else
+            LineCommand.ParseError "Error"
+
+    /// Merge new line range with previous line command
+    member x.MergeLineRangeWithCommand lineRange lineCommand =
+        let noRangeCommand =
+            match lineRange with
+            | LineRangeSpecifier.None -> lineCommand
+            | _ -> LineCommand.ParseError "Error"
+        match lineRange with
+        | LineRangeSpecifier.None -> lineCommand
+        | _ ->
+            match lineCommand with
+            | LineCommand.AddAutoCommand _ -> noRangeCommand
+            | LineCommand.Behave _ -> noRangeCommand
+            | LineCommand.Call _ -> noRangeCommand
+            | LineCommand.ChangeDirectory _ -> noRangeCommand
+            | LineCommand.ChangeLocalDirectory _ -> noRangeCommand
+            | LineCommand.ClearKeyMap _ -> noRangeCommand
+            | LineCommand.Close _ -> noRangeCommand
+            | LineCommand.CopyTo (_, destLineRange, count) -> LineCommand.CopyTo (lineRange, destLineRange, count)
+            | LineCommand.Delete (_, registerName) -> LineCommand.Delete (lineRange, registerName)
+            | LineCommand.DeleteAllMarks -> noRangeCommand
+            | LineCommand.DeleteMarks _ -> noRangeCommand
+            | LineCommand.DisplayKeyMap _ -> noRangeCommand
+            | LineCommand.DisplayLet _ -> noRangeCommand
+            | LineCommand.DisplayMarks _ -> noRangeCommand
+            | LineCommand.DisplayRegisters _ -> noRangeCommand
+            | LineCommand.Echo _ -> noRangeCommand
+            | LineCommand.Edit _ -> noRangeCommand
+            | LineCommand.Else -> noRangeCommand
+            | LineCommand.ElseIf _ -> noRangeCommand
+            | LineCommand.Execute _ -> noRangeCommand
+            | LineCommand.Files -> noRangeCommand
+            | LineCommand.Fold lineRange -> LineCommand.Fold lineRange
+            | LineCommand.Function _ -> noRangeCommand
+            | LineCommand.FunctionEnd _ -> noRangeCommand
+            | LineCommand.FunctionStart _ -> noRangeCommand
+            | LineCommand.Global (_, pattern, matchPattern, lineCommand) -> LineCommand.Global (lineRange, pattern, matchPattern, lineCommand)
+            | LineCommand.GoToFirstTab -> noRangeCommand
+            | LineCommand.GoToLastTab -> noRangeCommand
+            | LineCommand.GoToNextTab _ -> noRangeCommand
+            | LineCommand.GoToPreviousTab _ -> noRangeCommand
+            | LineCommand.Help -> noRangeCommand
+            | LineCommand.History -> noRangeCommand
+            | LineCommand.HorizontalSplit (_, fileOptions, commandOptions) -> LineCommand.HorizontalSplit (lineRange, fileOptions, commandOptions)
+            | LineCommand.HostCommand _ -> noRangeCommand
+            | LineCommand.If _ -> noRangeCommand
+            | LineCommand.IfEnd -> noRangeCommand
+            | LineCommand.IfStart _ -> noRangeCommand
+            | LineCommand.Join (_, joinKind) -> LineCommand.Join (lineRange, joinKind)
+            | LineCommand.JumpToLastLine -> noRangeCommand
+            | LineCommand.JumpToLine _ -> noRangeCommand
+            | LineCommand.Let _ -> noRangeCommand
+            | LineCommand.LetRegister _ -> noRangeCommand
+            | LineCommand.Make _ -> noRangeCommand
+            | LineCommand.MapKeys _ -> noRangeCommand
+            | LineCommand.MoveTo (_, destLineRange, count) -> LineCommand.MoveTo (lineRange, destLineRange, count)
+            | LineCommand.NoHighlightSearch -> noRangeCommand
+            | LineCommand.Nop -> noRangeCommand
+            | LineCommand.Normal (_, command) -> LineCommand.Normal (lineRange, command)
+            | LineCommand.Only -> noRangeCommand
+            | LineCommand.ParseError _ -> noRangeCommand
+            | LineCommand.Print (_, lineCommandFlags)-> LineCommand.Print (lineRange, lineCommandFlags)
+            | LineCommand.PrintCurrentDirectory -> noRangeCommand
+            | LineCommand.PutAfter (_, registerName) -> LineCommand.PutAfter (lineRange, registerName)
+            | LineCommand.PutBefore (_, registerName) -> LineCommand.PutBefore (lineRange, registerName)
+            | LineCommand.QuickFixNext _ -> noRangeCommand
+            | LineCommand.QuickFixPrevious _ -> noRangeCommand
+            | LineCommand.QuickFixWindow -> noRangeCommand
+            | LineCommand.Quit _ -> noRangeCommand
+            | LineCommand.QuitAll _ -> noRangeCommand
+            | LineCommand.QuitWithWrite (_, hasBang, fileOptions, filePath) -> LineCommand.QuitWithWrite (lineRange, hasBang, fileOptions, filePath)
+            | LineCommand.ReadCommand (_, command) -> LineCommand.ReadCommand (lineRange, command)
+            | LineCommand.ReadFile (_, fileOptionList, filePath) -> LineCommand.ReadFile (lineRange, fileOptionList, filePath)
+            | LineCommand.Redo -> noRangeCommand
+            | LineCommand.RemoveAutoCommands _ -> noRangeCommand
+            | LineCommand.Retab (_, hasBang, tabStop) -> LineCommand.Retab (lineRange, hasBang, tabStop)
+            | LineCommand.Search (_, path, pattern) -> LineCommand.Search (lineRange, path, pattern)
+            | LineCommand.Set _ -> noRangeCommand
+            | LineCommand.ShellCommand _ -> noRangeCommand
+            | LineCommand.ShiftLeft _ -> LineCommand.ShiftLeft lineRange
+            | LineCommand.ShiftRight _ -> LineCommand.ShiftRight lineRange
+            | LineCommand.Sort (_, hasBang, flags, pattern) -> LineCommand.Sort (lineRange, hasBang, flags, pattern)
+            | LineCommand.Source _ -> noRangeCommand
+            | LineCommand.Substitute (_, pattern, replace, flags) -> LineCommand.Substitute (lineRange, pattern, replace, flags)
+            | LineCommand.SubstituteRepeat (_, substituteFlags) -> LineCommand.SubstituteRepeat (lineRange, substituteFlags)
+            | LineCommand.TabNew _ -> noRangeCommand
+            | LineCommand.TabOnly -> noRangeCommand
+            | LineCommand.Undo -> noRangeCommand
+            | LineCommand.Unlet _ -> noRangeCommand
+            | LineCommand.UnmapKeys _ -> noRangeCommand
+            | LineCommand.Version -> noRangeCommand
+            | LineCommand.VerticalSplit (_, fileOptions, commandOptions) -> LineCommand.VerticalSplit (lineRange, fileOptions, commandOptions)
+            | LineCommand.Write (_, hasBang, fileOptionList, filePath) -> LineCommand.Write (lineRange, hasBang, fileOptionList, filePath)
+            | LineCommand.WriteAll _ -> noRangeCommand
+            | LineCommand.Yank (_, registerName, count) -> LineCommand.Yank (lineRange, registerName, count)
+
+    /// Parse out :autocommand
+    member x.ParseAutoCommand() = 
+
+        let isRemove = x.ParseBang()
+        let standardError = "Values missing"
+        let onError msg = LineCommand.ParseError msg
+        let onStandardError () = onError standardError
+
+        // Parse out the auto group name from the current point in the tokenizer
+        let parseAutoCommandGroup () = 
+            match _tokenizer.CurrentTokenKind with
+            | TokenKind.Word name -> 
+                let found = 
+                    _vimData.AutoCommandGroups 
+                    |> Seq.tryFind (fun autoCommandGroup ->
+                        match autoCommandGroup with
+                        | AutoCommandGroup.Default -> false
+                        | AutoCommandGroup.Named groupName -> name = groupName)
+                match found with 
+                | Some autoCommandGroup ->
+                    _tokenizer.MoveNextToken()
+                    autoCommandGroup
+                | None -> AutoCommandGroup.Default
+            | _ -> AutoCommandGroup.Default
+
+        // Whether or not the first string is interpreted as a group name is based on whether it exists in the
+        // set of defined autogroup values.  
+        let getAutoCommandGroup name =
+            _vimData.AutoCommandGroups 
+            |> Seq.tryFind (fun autoCommandGroup ->
+                match autoCommandGroup with
+                | AutoCommandGroup.Default -> false
+                | AutoCommandGroup.Named groupName -> name = groupName)
+
+        // Parse out the pattern.  Consume everything up until the next blank.  This isn't a normal regex
+        // pattern though (described in 'help autocmd-patterns').  Commas do represent pattern separation
+        let parsePatternList () = 
+            x.SkipBlanks()
+
+            let rec inner rest = 
+                let isNotBlankOrComma (token: Token) =
+                    match token.TokenKind with
+                    | TokenKind.Blank -> false
+                    | TokenKind.Character ',' -> false
+                    | _ -> true
+
+                match x.ParseWhile isNotBlankOrComma with
+                | None -> rest []
+                | Some str -> 
+                    match _tokenizer.CurrentTokenKind with
+                    | TokenKind.Character ',' ->
+                        _tokenizer.MoveNextToken()
+                        inner (fun item -> rest (str :: item))
+                    | _ -> rest [str]
+
+            inner (fun x -> x)
+
+        // Parse out the event list.  Every autocmd value can specify multiple events by 
+        // separating the names with a comma 
+        let parseEventKindList () = 
+
+            // Parse out an EventKind value from the specified event name 
+            let parseEventKind (word: string) = 
+                let word = word.ToLower()
+                Map.tryFind word s_NameToEventKindMap
+            
+            let rec inner rest = 
+                match _tokenizer.CurrentTokenKind with
+                | TokenKind.Word word -> 
+                    match parseEventKind word with
+                    | None -> ParseResult.Failed standardError
+                    | Some eventKind ->
+                        _tokenizer.MoveNextToken()
+                        if _tokenizer.CurrentChar = ',' then
+                            _tokenizer.MoveNextToken()
+                            inner (fun item -> rest (eventKind :: item))
+                        else
+                            rest [eventKind]
+                | _ -> rest []
+                    
+            inner (fun list -> ParseResult.Succeeded list)
+
+        x.SkipBlanks() 
+        let autoCommandGroup = parseAutoCommandGroup ()
+        x.SkipBlanks()
+
+        if isRemove then
+
+            // Other remove syntaxes 
+            let onRemoveEx eventKindList patternList lineCommandText = 
+                let autoCommandDefinition = {  
+                    Group = autoCommandGroup
+                    EventKinds = eventKindList
+                    Patterns = patternList
+                    LineCommandText = lineCommandText
+                }
+                LineCommand.RemoveAutoCommands autoCommandDefinition
+
+            // Called for one of the variations of the remove all commands
+            let onRemoveAll () = 
+                onRemoveEx List.empty List.empty ""
+
+            match _tokenizer.CurrentTokenKind with
+            | TokenKind.EndOfLine -> onRemoveAll ()
+            | TokenKind.Character '*' -> 
+                // This is the pattern form of the tokenizer.  
+                _tokenizer.MoveNextToken()
+                x.SkipBlanks()
+                let patternList = parsePatternList ()
+                onRemoveEx List.empty patternList ""
+            | _ -> 
+                // This is the longer form of the event remove which can specify both event kinds
+                // and patterns.  The next item in both cases is the events followed by the patterns
+                match parseEventKindList () with
+                | ParseResult.Failed msg -> onError msg
+                | ParseResult.Succeeded eventKindList ->
+                    x.SkipBlanks()
+                    let patternList = 
+                        if _tokenizer.IsAtEndOfLine then
+                            List.empty
+                        else
+                            parsePatternList ()
+                    onRemoveEx eventKindList patternList ""
+
+        else
+            // This is the add form of auto command.  It will be followed by the events, pattern
+            // and actual command in that order
+            match parseEventKindList () with
+            | ParseResult.Failed msg -> LineCommand.ParseError msg
+            | ParseResult.Succeeded eventKindList ->
+                x.SkipBlanks()
+                let patternList = parsePatternList ()
+                x.SkipBlanks()
+                let command = x.ParseRestOfLine()
+                let autoCommandDefinition = { 
+                    Group = autoCommandGroup 
+                    EventKinds = eventKindList
+                    LineCommandText = command
+                    Patterns = patternList
+                }
+
+                LineCommand.AddAutoCommand autoCommandDefinition
+
+    /// Parse out the :behave command.  The mode argument is required
+    member x.ParseBehave() =
+        x.SkipBlanks()
+        if _tokenizer.IsAtEndOfLine then
+            LineCommand.ParseError Resources.Parser_Error
+        else
+            let mode = _tokenizer.CurrentToken.TokenText
+            _tokenizer.MoveNextToken()
+            LineCommand.Behave mode
+
+    member x.ParseCall lineRange = 
+        x.SkipBlanks()
+
+        let isScriptLocal = x.ParseScriptLocalPrefix()
+        match _tokenizer.CurrentTokenKind with
+        | TokenKind.Word name ->
+            _tokenizer.MoveNextToken()
+            let arguments = x.ParseRestOfLine()
+            let callInfo = {
+                LineRange = lineRange
+                Name = name
+                Arguments = arguments
+                IsScriptLocal = isScriptLocal
+            }
+            LineCommand.Call callInfo 
+        | _ -> LineCommand.ParseError Resources.Parser_Error
+
+    /// Parse out the change directory command.  The path here is optional
+    member x.ParseChangeDirectory() =
+        // Bang is allowed but has no effect
+        x.ParseBang() |> ignore
+        let path = x.ParseRestOfLineAsFilePath()
+        LineCommand.ChangeDirectory path
+
+    /// Parse out the change local directory command.  The path here is optional
+    member x.ParseChangeLocalDirectory() =
+        // Bang is allowed but has no effect
+        x.ParseBang() |> ignore
+        let path = x.ParseRestOfLineAsFilePath()
+        LineCommand.ChangeLocalDirectory path
+
+    /// Parse out the :close command
+    member x.ParseClose() = 
+        let isBang = x.ParseBang()
+        LineCommand.Close isBang
+
+    /// Parse out the :copy command.  It has a single required argument that is the destination
+    /// address
+    member x.ParseCopyTo sourceLineRange = 
+        x.SkipBlanks()
+        let destinationLineRange = x.ParseLineRange()
+        x.SkipBlanks()
+        let count = x.ParseNumber()
+        match destinationLineRange with
+        | LineRangeSpecifier.None -> LineCommand.ParseError Resources.Common_InvalidAddress
+        | _ -> LineCommand.CopyTo (sourceLineRange, destinationLineRange, count)
+
+    /// Parse out the :move command.  It has a single required argument that is the destination
+    /// address
+    member x.ParseMoveTo sourceLineRange = 
+        x.SkipBlanks()
+        let destinationLineRange = x.ParseLineRange()
+        x.SkipBlanks()
+        let count = x.ParseNumber()
+        match destinationLineRange with
+        | LineRangeSpecifier.None -> LineCommand.ParseError Resources.Common_InvalidAddress
+        | _ -> LineCommand.MoveTo (sourceLineRange, destinationLineRange, count)
+
+    /// Parse out the :delete command
+    member x.ParseDelete lineRange = 
+        x.SkipBlanks()
+        let name = x.ParseRegisterName ParseRegisterName.NoNumbered
+        x.SkipBlanks()
+        let lineRange = x.ParseLineRangeSpecifierEndCount lineRange
+        LineCommand.Delete (lineRange, name)
+
+    /// Parse out the :delmarks command
+    member x.ParseDeleteMarks() =
+        x.SkipBlanks()
+        if x.ParseBang() then
+            LineCommand.DeleteAllMarks
+        else
+            // Don't care about blank chars here.  Keep moving
+            let moveCore () = 
+                _tokenizer.MoveNextChar()
+                while not _tokenizer.IsAtEndOfLine && CharUtil.IsBlank _tokenizer.CurrentChar do
+                    _tokenizer.MoveNextChar()
+
+            let hadError = ref false
+            let list = List<Mark>()
+
+            // Parse out the range of marks.  Anything from the start to end character
+            // inclusive 
+            let parseRange (startChar: char) (endChar: char) =
+                for i = int startChar to int endChar do
+                    let c = char i 
+                    match Mark.OfChar c with
+                    | Some mark -> list.Add mark
+                    | None -> hadError := true
+
+            while not _tokenizer.IsAtEndOfLine && not hadError.Value do
+                let c = _tokenizer.CurrentChar
+                moveCore ()
+                if _tokenizer.CurrentChar = '-' then
+                    moveCore ()
+                    let o = _tokenizer.CurrentChar
+                    moveCore ()
+
+                    if CharUtil.IsLetter c && CharUtil.IsLetter o && c < o then
+                        parseRange c o
+                    elif CharUtil.IsDigit c && CharUtil.IsDigit o && c < o then
+                        parseRange c o
+                    else
+                        hadError := true
+                else
+                    match Mark.OfChar c with
+                    | Some mark -> list.Add(mark)
+                    | None -> hadError := true
+
+            if hadError.Value then
+                _tokenizer.MoveToEndOfLine()
+                LineCommand.ParseError Resources.Parser_Error
+            else
+                LineCommand.DeleteMarks (List.ofSeq list)
+
+    /// Parse out the :edit command
+    member x.ParseEdit () = 
+        let hasBang = x.ParseBang()
+
+        x.SkipBlanks()
+        let fileOptionList = x.ParseFileOptions()
+
+        x.SkipBlanks()
+        let commandOption = x.ParseCommandOption()
+
+        x.SkipBlanks()
+        let fileName = x.ParseRestOfLineAsFilePath()
+        LineCommand.Edit (hasBang, fileOptionList, commandOption, fileName)
+
+    /// Parse out the :function command
+    ///
+    /// TODO: having the option on the definition is wrong.  Just make it a non-option and
+    /// hammer the parser in tests.  If there are cases we can't handle then return an incomplete
+    /// parser definition.  For legitimate parse errors though we should error just like Vim
+    member x.ParseFunctionStart() = 
+
+        // Parse out the name of the function.  It must start with a capitol letter or
+        // be preceded by the s: prefix 
+        let parseFunctionName isScriptLocal =
+
+            match _tokenizer.CurrentTokenKind with
+            | TokenKind.Word word ->
+                if not isScriptLocal && CharUtil.IsLower word.[0] then
+                    ParseResult.Failed (Resources.Parser_FunctionName word)
+                else
+                    _tokenizer.MoveNextToken()
+                    ParseResult.Succeeded word
+            | _ -> ParseResult.Failed Resources.Parser_Error
+
+        // Parse out the data between the () in the function definition
+        let parseArgList () = 
+            let rec inner cont = 
+                match _tokenizer.CurrentTokenKind with 
+                | TokenKind.Word word -> 
+                    _tokenizer.MoveNextToken()
+                    if _tokenizer.CurrentChar = ',' then   
+                        _tokenizer.MoveNextChar()
+                        inner (fun rest -> cont (word :: rest))
+                    else
+                        cont []
+                | _ -> cont [] 
+            inner (fun x -> x) 
+
+        // Parse out the function arguments 
+        let parseFunctionArguments () =
+            if _tokenizer.CurrentChar <> '(' then
+                ParseResult.Failed Resources.Parser_Error
+            else
+                _tokenizer.MoveNextToken()
+                let args = parseArgList ()
+                if _tokenizer.CurrentChar = ')' then
+                    _tokenizer.MoveNextToken()
+                    ParseResult.Succeeded args
+                else
+                    ParseResult.Failed Resources.Parser_Error
+
+        // Parse out the abort, dict and range modifiers which can follow a function definition
+        let parseModifiers () = 
+
+            let rec inner isAbort isDict isRange = 
+                match _tokenizer.CurrentTokenKind with
+                | TokenKind.Word "abort" -> 
+                    _tokenizer.MoveNextToken()
+                    inner true isDict isRange 
+                | TokenKind.Word "dict" -> 
+                    _tokenizer.MoveNextToken()
+                    inner isAbort true isRange 
+                | TokenKind.Word "range" -> 
+                    _tokenizer.MoveNextToken()
+                    inner isAbort isDict true
+                | TokenKind.EndOfLine ->
+                    (isAbort, isDict, isRange, false)
+                | _ -> 
+                    _tokenizer.MoveToEndOfLine()
+                    (isAbort, isDict, isRange, true)
+
+            inner false false false
+
+        let hasBang = x.ParseBang()
+
+        // Start ignoring blanks after parsing out the '!'.  The '!' must appear directly next to the 
+        // function name or it is not a valid construct
+        use flags = _tokenizer.SetTokenizerFlagsScoped TokenizerFlags.SkipBlanks
+
+        let lineCommand = _lineCommandBuilder { 
+            // Lower case names are allowed when the name is prefixed with <SID> or s: 
+            let isScriptLocal = x.ParseScriptLocalPrefix()
+            let! name = parseFunctionName isScriptLocal
+            let! parameters = parseFunctionArguments ()
+            let isAbort, isDict, isRange, isError = parseModifiers ()
+
+            let func = { 
+                Name = name
+                Parameters = parameters
+                IsRange = isRange
+                IsAbort = isAbort
+                IsDictionary = isDict
+                IsForced = hasBang
+                IsScriptLocal = isScriptLocal
+            }
+            return LineCommand.FunctionStart (Some func)
+        }
+
+        match lineCommand with 
+        | LineCommand.ParseError _ -> 
+            _tokenizer.MoveToEndOfLine()
+            LineCommand.FunctionStart None
+        | _ -> lineCommand
+
+    /// Parse out the :endfunc command
+    member x.ParseFunctionEnd() = 
+        LineCommand.FunctionEnd
+
+    /// Parse the rest of the function given the FuntionDefinition value.  This value will be None
+    /// when there was an error parsing out the function header.  Even when there is an error we 
+    /// still must parse out the statements inside of it.  If we don't then a simple parsing error
+    /// on a function header can lead to all of the statements inside it being executed promptly
+    member x.ParseFunction (functionDefinition: FunctionDefinition option) = 
+
+        // Parse out the lines in the function.  If any of the lines inside the function register as a 
+        // parse error we still need to continue parsing the function (even though it should ultimately
+        // fail).  If we bail out of parsing early then it will cause the "next" command to be a 
+        // line which is a part of the function.  
+        let lines = List<LineCommand>()
+        let mutable foundEndFunction = false
+        while not x.IsDone && not foundEndFunction do
+            match x.ParseSingleCommand() with
+            | LineCommand.FunctionEnd -> foundEndFunction <- true
+            | lineCommand -> 
+                // Intentionally putting parse errors into the set of commands for a function.  The parse 
+                // errors aren't emitted as errors until the function is run.  Hence they need to be stored
+                // as errors in the function
+                lines.Add(lineCommand)
+
+        match functionDefinition, not foundEndFunction with
+        | Some functionDefinition, false -> 
+            let func = { 
+                Definition = functionDefinition
+                LineCommands = List.ofSeq lines
+            }
+            LineCommand.Function func
+        | _ -> LineCommand.ParseError Resources.Parser_Error
+
+    /// Parse out the :[digit] command
+    member x.ParseJumpToLine lineRange =
+        match lineRange with
+        | LineRangeSpecifier.SingleLine lineSpecifier ->
+            match lineSpecifier with
+            | LineSpecifier.Number number -> 
+                LineCommand.JumpToLine number
+            | LineSpecifier.LastLine ->
+                LineCommand.JumpToLastLine
+            | _ ->
+                LineCommand.ParseError Resources.Parser_Error
+        | _ ->
+            LineCommand.ParseError Resources.Parser_Error
+
+    /// Parse a {pattern} out of the text.  The text will be consumed until the unescaped value 
+    /// 'delimiter' is provided or the end of the input is reached.  The method will return a tuple
+    /// of the pattern and a bool.  The bool will represent whether or not the delimiter was found.
+    /// If the delimiter is found then it will be consumed
+    member x.ParsePattern delimiter = 
+
+        // Need to reset to account for the case where the pattern begins with a 
+        // double quote
+        use reset = _tokenizer.SetTokenizerFlagsScoped TokenizerFlags.AllowDoubleQuote
+        let moveNextChar () = _tokenizer.MoveNextChar()
+        let builder = System.Text.StringBuilder()
+        let rec inner () = 
+            if _tokenizer.IsAtEndOfLine then
+                // Hit the end without finding 'delimiter'. 
+                builder.ToString(), false
+            else    
+                let c = _tokenizer.CurrentChar
+                if c = delimiter then 
+                    moveNextChar ()
+                    builder.ToString(), true
+                elif c = '\\' then
+                    moveNextChar ()
+
+                    if _tokenizer.IsAtEndOfLine then
+                        ()
+                    else
+                        let c = _tokenizer.CurrentChar
+                        if c <> delimiter then
+                            // If the next char is not the delimiter then we have to assume the '\'
+                            // is part of an escape for the pattern itself (\(, \1, etc ..) and we
+                            // need to leave it in.  
+                            builder.AppendChar '\\'
+
+                        builder.AppendChar c
+                        moveNextChar ()
+
+                    inner()
+                else
+                    builder.AppendChar c
+                    moveNextChar ()
+                    inner()
+
+        inner ()
+
+    /// Parse out a LineSpecifier from the text.
+    ///
+    /// If there is no valid line specifier at the given place in the text then the 
+    /// index should not be adjusted
+    member x.ParseLineSpecifier () =
+
+        let lineSpecifier = 
+            if _tokenizer.CurrentChar = '.' then
+                _tokenizer.MoveNextToken()
+                match _tokenizer.CurrentTokenKind with
+                | TokenKind.Number _ ->
+                    x.ParseNumber()
+                    |> OptionUtil.getOrDefault 1
+                    |> (fun number -> LineSpecifier.LineSpecifierWithAdjustment (LineSpecifier.CurrentLine, number))
+                    |> Some
+                | _ ->
+                    Some LineSpecifier.CurrentLine
+            elif _tokenizer.CurrentChar = '\'' then
+                let mark = _tokenizer.Mark
+                _tokenizer.MoveNextToken()
+
+                match Mark.OfChar _tokenizer.CurrentChar with
+                | None -> 
+                    _tokenizer.MoveToMark mark
+                    None
+                | Some mark -> 
+                    _tokenizer.MoveNextChar()
+                    LineSpecifier.MarkLine mark |> Some
+
+            elif _tokenizer.CurrentChar = '$' || _tokenizer.CurrentChar = '%' then
+                _tokenizer.MoveNextToken()
+                Some LineSpecifier.LastLine
+            elif _tokenizer.CurrentChar = '/' then
+
+                // It's one of the forward pattern specifiers
+                let mark = _tokenizer.Mark
+                _tokenizer.MoveNextToken()
+                if _tokenizer.CurrentChar = '/' then
+                    Some LineSpecifier.NextLineWithPreviousPattern
+                elif _tokenizer.CurrentChar = '?' then
+                    Some LineSpecifier.PreviousLineWithPreviousPattern
+                elif _tokenizer.CurrentChar = '&' then
+                    Some LineSpecifier.NextLineWithPreviousSubstitutePattern
+                else
+                    // Parse out the pattern.  The closing delimiter is required her
+                    let pattern, foundDelimeter = x.ParsePattern '/'
+                    if foundDelimeter then
+                        Some (LineSpecifier.NextLineWithPattern pattern)
+                    else
+                        _tokenizer.MoveToMark mark
+                        None
+
+            elif _tokenizer.CurrentChar = '?' then
+                // It's the ? previous search pattern
+                let mark = _tokenizer.Mark
+                _tokenizer.MoveNextToken()
+                let pattern, foundDelimeter = x.ParsePattern '?'
+                if foundDelimeter then
+                    Some (LineSpecifier.PreviousLineWithPattern pattern)
+                else
+                    _tokenizer.MoveToMark mark
+                    None
+
+            elif _tokenizer.CurrentChar = '+' || _tokenizer.CurrentChar = '-' then
+                Some LineSpecifier.CurrentLine
+            else 
+                match x.ParseNumber() with
+                | None -> None
+                | Some number -> Some (LineSpecifier.Number number)
+
+        // Need to check for a trailing + or - 
+        match lineSpecifier with
+        | None ->
+            None
+        | Some lineSpecifier ->
+            let parseAdjustment isNegative = 
+                _tokenizer.MoveNextToken()
+
+                // If no number is specified then 1 is used instead
+                let number = x.ParseNumber() |> OptionUtil.getOrDefault 1
+                let number = 
+                    if isNegative then
+                        -number
+                    else
+                        number
+
+                Some (LineSpecifier.LineSpecifierWithAdjustment (lineSpecifier, number))
+
+            if _tokenizer.CurrentChar = '+' then
+                parseAdjustment false
+            elif _tokenizer.CurrentChar = '-' then
+                parseAdjustment true
+            else
+                Some lineSpecifier
+
+    /// Parse out any valid range node.  This will consider % and any other 
+    /// range expression
+    member x.ParseLineRange (): LineRangeSpecifier =
+        if _tokenizer.CurrentChar = '%' then
+            _tokenizer.MoveNextToken()
+            LineRangeSpecifier.EntireBuffer
+        else
+            let startLine = x.ParseLineSpecifier()
+            let startLine =
+                match startLine with
+                | None ->
+                    if _tokenizer.CurrentChar = ',' || _tokenizer.CurrentChar = ';' then
+                        Some LineSpecifier.CurrentLine
+                    else
+                        None
+                | Some left -> startLine
+            match startLine with
+            | None -> LineRangeSpecifier.None
+            | Some left ->
+
+                if _tokenizer.CurrentChar = ',' || _tokenizer.CurrentChar = ';' then
+                    let isSemicolon = _tokenizer.CurrentChar = ';'
+                    _tokenizer.MoveNextToken()
+                    match x.ParseLineSpecifier() with
+                    | None -> LineRangeSpecifier.Range (left, LineSpecifier.CurrentLine, isSemicolon)
+                    | Some right -> LineRangeSpecifier.Range (left, right, isSemicolon)
+                else
+                    LineRangeSpecifier.SingleLine left 
+
+    /// Parse out the valid ex-flags
+    member x.ParseLineCommandFlags() = 
+        let rec inner flags = 
+
+            let withFlag flag =
+                _tokenizer.MoveNextToken()
+                inner (flag ||| flags)
+
+            match _tokenizer.CurrentTokenKind with
+            | TokenKind.Character 'l' -> withFlag LineCommandFlags.List
+            | TokenKind.Character '#' -> withFlag LineCommandFlags.AddLineNumber
+            | TokenKind.Character 'p' -> withFlag LineCommandFlags.Print
+            | TokenKind.Character c ->
+                if CharUtil.IsBlank c then
+                    ParseResult.Succeeded flags
+                else 
+                    ParseResult.Failed Resources.Parser_InvalidArgument
+            | _ -> ParseResult.Succeeded flags
+
+        inner LineCommandFlags.None
+
+    /// Parse out the substitute command.  This should be called with the index just after
+    /// the end of the :substitute word
+    member x.ParseSubstitute lineRange processFlags = 
+        x.SkipBlanks()
+
+        // Is this valid as a search string delimiter
+        let isValidDelimiter c = 
+            let isBad = 
+                CharUtil.IsLetter c ||
+                CharUtil.IsDigit c ||
+                c = '\\' ||
+                c = '"' ||
+                c = '|'
+            not isBad
+
+        // Need to look at the next char to know if we are parsing out a search string or not for
+        // this particular :substitute command
+        match _tokenizer.CurrentTokenKind with
+        | TokenKind.Character delimiter -> 
+            if isValidDelimiter delimiter then
+                // If this is a valid delimiter then first try and parse out the pattern version
+                // of substitute 
+                _tokenizer.MoveNextToken()
+                let pattern, foundDelimeter = x.ParsePattern delimiter
+                if not foundDelimeter then
+                    // When there is no trailing delimeter then the replace string is empty
+                    LineCommand.Substitute (lineRange, pattern, "", SubstituteFlags.None)
+                else
+                    let replace, _ = x.ParsePattern delimiter
+                    x.SkipBlanks()
+                    match x.ParseSubstituteFlags() with
+                    | ParseResult.Failed message -> LineCommand.ParseError message
+                    | ParseResult.Succeeded flags ->
+                        let flags = processFlags flags
+                        x.SkipBlanks()
+                        let lineRange = x.ParseLineRangeSpecifierEndCount lineRange
+                        LineCommand.Substitute (lineRange, pattern, replace, flags)
+            else
+                // Without a delimiter it's the repeat variety of the substitute command
+                x.ParseSubstituteRepeatCore lineRange processFlags
+        | _ ->
+            // Without a delimiter it's the repeat variety of the substitute command
+            x.ParseSubstituteRepeatCore lineRange processFlags
+
+    /// Parse out the :smagic command
+    member x.ParseSubstituteMagic lineRange = 
+        x.ParseSubstitute lineRange (fun flags ->
+            let flags = Util.UnsetFlag flags SubstituteFlags.Nomagic
+            flags ||| SubstituteFlags.Magic)
+
+    /// Parse out the :snomagic command
+    member x.ParseSubstituteNoMagic lineRange = 
+        x.ParseSubstitute lineRange (fun flags ->
+            let flags = Util.UnsetFlag flags SubstituteFlags.Magic
+            flags ||| SubstituteFlags.Nomagic)
+
+    /// Parse out the options to the repeat variety of the substitute command
+    member x.ParseSubstituteRepeatCore lineRange processFlags =
+        x.SkipBlanks()
+        match x.ParseSubstituteFlags() with
+        | ParseResult.Failed message -> LineCommand.ParseError message
+        | ParseResult.Succeeded flags ->
+            let flags = processFlags flags
+
+            // Parses out the optional trailing count
+            x.SkipBlanks()
+            let lineRange = x.ParseLineRangeSpecifierEndCount lineRange
+            LineCommand.SubstituteRepeat (lineRange, flags)
+
+    /// Parse out the repeat variety of the substitute command which is initiated
+    /// by the '&' character.
+    member x.ParseSubstituteRepeat lineRange extraFlags = 
+        x.ParseSubstituteRepeatCore lineRange (fun flags -> flags ||| extraFlags)
+
+    /// Parse out the search commands
+    member x.ParseSearch lineRange path =
+        let pattern = x.ParseRestOfLine()
+        LineCommand.Search (lineRange, path, pattern)
+
+    /// Parse out the shift left pattern
+    member x.ParseShiftLeft lineRange = 
+        x.SkipBlanks()
+        let lineRange = x.ParseLineRangeSpecifierEndCount lineRange
+        LineCommand.ShiftLeft (lineRange)
+
+    /// Parse out the shift right pattern
+    member x.ParseShiftRight lineRange = 
+        x.SkipBlanks()
+        let lineRange = x.ParseLineRangeSpecifierEndCount lineRange
+        LineCommand.ShiftRight (lineRange)
+
+    /// Parse out the shell command
+    member x.ParseShellCommand lineRange =
+        use resetFlags = _tokenizer.SetTokenizerFlagsScoped TokenizerFlags.AllowDoubleQuote
+        let command = x.ParseRestOfLine()
+        LineCommand.ShellCommand (lineRange, command)
+
+    /// Parse out a string constant from the token stream.  Loads of special characters are
+    /// possible here.  A complete list is available at :help expr-string
+    member x.ParseStringConstant() = 
+        use reset = _tokenizer.SetTokenizerFlagsScoped TokenizerFlags.AllowDoubleQuote
+        _tokenizer.MoveNextToken()
+
+        let builder = System.Text.StringBuilder()
+        let moveNextChar () = _tokenizer.MoveNextChar()
+        let rec inner afterEscape = 
+            if _tokenizer.IsAtEndOfLine then
+                ParseResult.Failed Resources.Parser_MissingQuote
+            else
+                let c = _tokenizer.CurrentChar
+                moveNextChar()
+                if afterEscape then
+                    match c with
+                    | 'e' -> builder.AppendChar (char 0x1b)
+                    | 't' -> builder.AppendChar '\t'
+                    | 'b' -> builder.AppendChar '\b'
+                    | 'f' -> builder.AppendChar '\f'
+                    | 'n' -> builder.AppendChar '\n'
+                    | 'r' -> builder.AppendChar '\r'
+                    | '<' ->
+
+                        // Escaped open angle bracket in a string literal
+                        // starts key notation.
+                        let notation = x.ParseWhile (fun token -> 
+                            match token.TokenKind with 
+                            | TokenKind.Character '>' -> false
+                            | _ -> true)
+                        if _tokenizer.CurrentChar = '>' then
+                            _tokenizer.MoveNextToken()
+                            match notation with
+                            | None -> ()
+                            | Some notation ->
+                                let notation = "<" + notation + ">"
+                                let keyInput = KeyNotationUtil.StringToKeyInput notation
+                                match keyInput.RawChar with
+                                | None -> ()
+                                | Some rawChar -> builder.AppendChar rawChar
+
+                    | _ -> builder.AppendChar c
+                    inner false
+                elif c = '\\' then
+                    inner true
+                elif c = '"' then
+                    builder.ToString()
+                    |> VariableValue.String
+                    |> Expression.ConstantValue
+                    |> ParseResult.Succeeded
+                else
+                    builder.AppendChar c
+                    inner false
+
+        inner false
+
+    /// Parse out a string literal from the token stream.  The only special character here is
+    /// an escaped '.  Everything else is taken literally 
+    ///
+    /// help literal-string
+    member x.ParseStringLiteral() = 
+        use reset = _tokenizer.SetTokenizerFlagsScoped TokenizerFlags.AllowDoubleQuote
+        _tokenizer.MoveNextToken()
+
+        let builder = System.Text.StringBuilder()
+        let mutable result = ParseResult.Failed Resources.Parser_MissingQuote
+        let mutable isDone = false
+        while not isDone && not _tokenizer.IsAtEndOfLine do
+            match _tokenizer.CurrentChar with
+            | '\\' ->
+                // Need to peek ahead to see if this is a back slash to be inserted or if it's
+                // escaping a single quote
+                _tokenizer.MoveNextChar()
+                match _tokenizer.CurrentChar with 
+                | '\'' ->
+                    builder.AppendChar '\''
+                    _tokenizer.MoveNextChar()
+                | _ ->
+                    builder.AppendChar '\\'
+            | '\'' ->
+                // Found the terminating character
+                _tokenizer.MoveNextChar()
+                result <- builder.ToString()
+                |> VariableValue.String
+                |> Expression.ConstantValue
+                |> ParseResult.Succeeded
+                isDone <- true
+            | c ->
+                builder.AppendChar c
+                _tokenizer.MoveNextChar()
+
+        result
+
+    /// Parse out a string option value from the token stream.  The string ends
+    /// on whitespace or vertical bar. If the option is a filename, backslash
+    // escapes only non-filename characters.  Otherwise, it escapes all characters.
+    ///
+    /// help option-backslash
+    member x.ParseOptionBackslash isFileName = 
+        use reset = _tokenizer.SetTokenizerFlagsScoped TokenizerFlags.AllowDoubleQuote
+
+        let builder = System.Text.StringBuilder()
+        let mutable isDone = false
+        while not isDone && not _tokenizer.IsAtEndOfLine do
+            match _tokenizer.CurrentChar with
+            | '\\' ->
+
+                // Escape the next character.
+                _tokenizer.MoveNextChar()
+                if _tokenizer.IsAtEndOfLine then
+                    builder.AppendChar '\\'
+                    isDone <- true
+                else
+                    let char = _tokenizer.CurrentChar
+                    if isFileName && CharUtil.IsFileNameChar char then
+                        builder.AppendChar '\\'
+                        builder.AppendChar char
+                    else
+                        builder.AppendChar char
+                    _tokenizer.MoveNextChar()
+
+            | char ->
+                if CharUtil.IsBlank char || "|".Contains(char.ToString()) then
+                    _tokenizer.MoveNextChar()
+                    isDone <- true
+                else
+                    builder.AppendChar char
+                    _tokenizer.MoveNextChar()
+
+        // Expand environment variables for filenames.
+        let value = builder.ToString()
+        if isFileName then
+            SystemUtil.ResolvePath value
+        else
+            value
+
+    /// Parse out the 'tabnew' / 'tabedit' commands.  They have the same set of arguments
+    member x.ParseTabNew() = 
+        let filePath = x.ParseRestOfLineAsFilePath()
+        LineCommand.TabNew filePath
+
+    /// Parse out the 'tabnext' command
+    member x.ParseTabNext() =   
+        x.SkipBlanks()
+        let count = x.ParseNumber()
+        LineCommand.GoToNextTab count
+
+    /// Parse out the 'tabprevious' command
+    member x.ParseTabPrevious() =   
+        x.SkipBlanks()
+        let count = x.ParseNumber()
+        LineCommand.GoToPreviousTab count
+
+    /// Parse out the unlet command.  
+    ///
+    /// Currently only names are supported.  We don't support unletting specific dictionary
+    /// or list entries
+    member x.ParseUnlet() =
+        let hasBang = x.ParseBang()
+        x.SkipBlanks()
+        let rec getNames withValue = 
+            match _tokenizer.CurrentTokenKind with
+            | TokenKind.Word name ->
+                _tokenizer.MoveNextToken()
+                x.SkipBlanks()
+                getNames (fun list -> withValue (name :: list))
+            | TokenKind.EndOfLine ->
+                let list = withValue []
+                LineCommand.Unlet (hasBang, list)
+            | _ -> LineCommand.ParseError "Error"
+        getNames (fun x -> x)
+
+    member x.ParseQuickFixNext count =
+        let hasBang = x.ParseBang()
+        LineCommand.QuickFixNext (count, hasBang)
+
+    member x.ParseQuickFixWindow _ =
+        _tokenizer.MoveToEndOfLine()
+        LineCommand.QuickFixWindow
+
+    member x.ParseQuickFixPrevious count =
+        let hasBang = x.ParseBang()
+        LineCommand.QuickFixPrevious (count, hasBang)
+
+    /// Parse out the quit and write command.  This includes 'wq', 'xit' and 'exit' commands.
+    member x.ParseQuitAndWrite lineRange = 
+        let hasBang = x.ParseBang()
+
+        x.SkipBlanks()
+        let fileOptionList = x.ParseFileOptions()
+
+        x.SkipBlanks()
+        let fileName =
+            if _tokenizer.IsAtEndOfLine then
+                None
+            else
+                x.ParseRestOfLine() |> Some
+
+        LineCommand.QuitWithWrite (lineRange, hasBang, fileOptionList, fileName)
+
+    /// Parse out a variable name from the system.  This handles the scoping prefix 
+    member x.ParseVariableName() = 
+
+        let parseNameScope name = 
+            match name with
+            | "g" -> Some NameScope.Global
+            | "b" -> Some NameScope.Buffer
+            | "w" -> Some NameScope.Window
+            | "t" -> Some NameScope.Tab
+            | "s" -> Some NameScope.Script
+            | "l" -> Some NameScope.Function
+            | "v" -> Some NameScope.Vim
+            | _ -> None
+
+        use flags = _tokenizer.SetTokenizerFlagsScoped TokenizerFlags.SkipBlanks
+        _tokenizer.SetTokenizerFlagsScoped TokenizerFlags.AllowDigitsInWord |> ignore
+        match _tokenizer.CurrentTokenKind with
+        | TokenKind.Word word ->
+            _tokenizer.MoveNextToken()
+            if _tokenizer.CurrentChar = ':' then
+                _tokenizer.MoveNextToken()
+                match _tokenizer.CurrentTokenKind, parseNameScope word with
+                | TokenKind.Word name, Some nameScope -> 
+                    _tokenizer.MoveNextToken()
+                    let name = { NameScope = nameScope; Name = name } 
+                    ParseResult.Succeeded name
+                | _ -> ParseResult.Failed Resources.Parser_Error
+            else
+                let name = { NameScope = NameScope.Global; Name = word }
+                ParseResult.Succeeded name
+        | _ -> ParseResult.Failed Resources.Parser_Error
+
+    /// Parse out a visual studio command.  The format is "commandName argument".  The command
+    /// name can use letters, numbers and a period.  The rest of the line after will be taken
+    /// as the argument
+    member x.ParseHostCommand() = 
+        x.SkipBlanks()
+        let command = x.ParseWhile (fun token -> 
+            match token.TokenKind with 
+            | TokenKind.Word _ -> true
+            | TokenKind.Number _ -> true
+            | TokenKind.Character '.' -> true
+            | TokenKind.Character '_' -> true
+            | _ -> false)
+        match command with 
+        | None -> LineCommand.ParseError Resources.Parser_Error
+        | Some command ->
+            x.SkipBlanks()
+            let argument = x.ParseRestOfLine()
+            LineCommand.HostCommand (command, argument)
+
+    member x.ParseWrite lineRange = 
+        let hasBang = x.ParseBang()
+        x.SkipBlanks()
+        let fileOptionList = x.ParseFileOptions()
+
+        // Pares out the final fine name if it's provided
+        x.SkipBlanks()
+        let fileName =
+            if _tokenizer.IsAtEndOfLine then
+                None
+            else
+                x.ParseRestOfLine() |> Some
+
+        LineCommand.Write (lineRange, hasBang, fileOptionList, fileName)
+
+    member x.ParseWriteAll() =
+        let hasBang = x.ParseBang()
+        LineCommand.WriteAll hasBang
+
+    /// Parse out the yank command
+    member x.ParseYank lineRange =
+        x.SkipBlanks()
+        let registerName = x.ParseRegisterName ParseRegisterName.NoNumbered
+
+        x.SkipBlanks()
+        let count = x.ParseNumber()
+
+        LineCommand.Yank (lineRange, registerName, count)
+
+    /// Parse out the files command
+    member x.ParseFiles() =
+        LineCommand.Files
+
+    /// Parse out the fold command
+    member x.ParseFold lineRange =
+        LineCommand.Fold lineRange
+
+    /// Parse out the :global command
+    member x.ParseGlobal lineRange =
+        let hasBang = x.ParseBang()
+        x.ParseGlobalCore lineRange (not hasBang)
+
+    /// Parse out the :normal command
+    member x.ParseNormal lineRange =
+        x.SkipBlanks ()
+        _tokenizer.TokenizerFlags <- _tokenizer.TokenizerFlags ||| TokenizerFlags.AllowDoubleQuote
+        let inputs = seq {
+            while not _tokenizer.IsAtEndOfLine do
+                yield KeyInputUtil.CharToKeyInput _tokenizer.CurrentChar
+                _tokenizer.MoveNextChar()
+        }
+        LineCommand.Normal (lineRange, List.ofSeq inputs)
+
+    /// Parse out the :help command
+    member x.ParseHelp() =
+        _tokenizer.MoveToEndOfLine()
+        LineCommand.Help
+
+    /// Parse out the :history command
+    member x.ParseHistory() =
+        LineCommand.History
+
+    /// Parse out the core global information. 
+    member x.ParseGlobalCore lineRange matchPattern =
+        match _tokenizer.CurrentTokenKind with
+        | TokenKind.Character '\\' -> LineCommand.ParseError Resources.Parser_InvalidArgument
+        | TokenKind.Character '"' -> LineCommand.ParseError Resources.Parser_InvalidArgument
+        | TokenKind.Character delimiter ->
+            _tokenizer.MoveNextToken()
+            let pattern, foundDelimiter = x.ParsePattern delimiter
+            if foundDelimiter then
+                let command = x.ParseSingleLine()
+                LineCommand.Global (lineRange, pattern, matchPattern, command)
+            else
+                LineCommand.ParseError Resources.Parser_InvalidArgument
+        | _ -> LineCommand.ParseError Resources.Parser_InvalidArgument
+
+    /// Parse out the :if command from the buffer
+    member x.ParseIfStart() = 
+        x.ParseIfOrElseIf LineCommand.IfStart
+
+    member x.ParseIfEnd() =
+        _tokenizer.MoveToEndOfLine()
+        LineCommand.IfEnd
+
+    member x.ParseElse() = 
+        _tokenizer.MoveToEndOfLine()
+        LineCommand.Else
+
+    /// Parse out the :elseif command from the buffer
+    member x.ParseElseIf() = 
+        x.ParseIfOrElseIf LineCommand.ElseIf
+
+    member x.ParseIfOrElseIf onSuccess = 
+        x.SkipBlanks()
+        match x.ParseExpressionCore() with
+        | ParseResult.Failed msg -> LineCommand.ParseError msg
+        | ParseResult.Succeeded expr -> 
+            let lineCommand = onSuccess expr 
+            _tokenizer.MoveToEndOfLine()
+            lineCommand
+
+    /// Parse out the :if command from the buffer given the initial conditional expression
+    /// for the if command
+    member x.ParseIf expr =
+        let conditionalParser = ConditionalParser(x, expr)
+        conditionalParser.Parse()
+        
+    /// Parse out the join command
+    member x.ParseJoin lineRange =  
+        let hasBang = x.ParseBang()
+        x.SkipBlanks()
+        let lineRange = LineRangeSpecifier.Join (lineRange, x.ParseNumber())
+        let joinKind = if hasBang then JoinKind.KeepEmptySpaces else JoinKind.RemoveEmptySpaces
+        LineCommand.Join (lineRange, joinKind)
+
+    /// Parse out the :echo command
+    member x.ParseEcho () = 
+        use reset = _tokenizer.SetTokenizerFlagsScoped TokenizerFlags.AllowDoubleQuote
+        x.SkipBlanks()
+        if _tokenizer.IsAtEndOfLine then
+            LineCommand.Nop
+        else
+            match x.ParseExpressionCore() with
+            | ParseResult.Failed msg -> LineCommand.ParseError msg
+            | ParseResult.Succeeded expr -> LineCommand.Echo expr
+
+    /// Parse out the :execute command
+    member x.ParseExecute () = 
+        use flags = _tokenizer.SetTokenizerFlagsScoped TokenizerFlags.AllowDoubleQuote
+        x.SkipBlanks()
+        if _tokenizer.IsAtEndOfLine then
+            LineCommand.Nop
+        else
+            match x.ParseExpressionCore() with
+            | ParseResult.Failed msg -> LineCommand.ParseError msg
+            | ParseResult.Succeeded expr -> LineCommand.Execute expr
+
+    /// Parse out the :let command
+    member x.ParseLet () = 
+        use flags = _tokenizer.SetTokenizerFlagsScoped TokenizerFlags.SkipBlanks
+
+        // Handle the case where let is being used for display.  
+        //  let x y z 
+        let parseDisplayLet firstName = 
+            let rec inner cont = 
+                if _tokenizer.IsAtEndOfLine then
+                    cont []
+                else
+                    match x.ParseVariableName() with
+                    | ParseResult.Succeeded name -> inner (fun rest -> cont (name :: rest))
+                    | ParseResult.Failed msg -> LineCommand.ParseError msg
+
+            inner (fun rest ->
+                let names = firstName :: rest
+                LineCommand.DisplayLet names)
+
+        match _tokenizer.CurrentTokenKind with
+        | TokenKind.Character '@' ->
+            _tokenizer.MoveNextToken()
+            match x.ParseRegisterName ParseRegisterName.All with
+            | Some registerName ->
+                if _tokenizer.CurrentChar = '=' then
+                    _tokenizer.MoveNextToken()
+                    match x.ParseExpressionCore() with
+                    | ParseResult.Succeeded expr -> LineCommand.LetRegister (registerName, expr)
+                    | ParseResult.Failed msg -> LineCommand.ParseError msg
+                else
+                    LineCommand.ParseError Resources.Parser_Error
+            | None -> LineCommand.ParseError "Invalid register name"
+        | TokenKind.Word name ->
+            match x.ParseVariableName() with
+            | ParseResult.Succeeded name ->
+                if _tokenizer.CurrentChar = '=' then
+                    _tokenizer.MoveNextToken()
+                    match x.ParseExpressionCore() with
+                    | ParseResult.Succeeded expr -> LineCommand.Let (name, expr)
+                    | ParseResult.Failed msg -> LineCommand.ParseError msg
+                else
+                    parseDisplayLet name
+            | ParseResult.Failed msg -> LineCommand.ParseError msg
+        | TokenKind.EndOfLine -> LineCommand.DisplayLet []
+        | _ -> LineCommand.ParseError "Error"
+
+    /// Parse out the :make command.  The arguments here other than ! are undefined.  Just
+    /// get the text blob and let the interpreter / host deal with it 
+    member x.ParseMake () = 
+        let hasBang = x.ParseBang()
+        x.SkipBlanks()
+        let arguments = x.ParseRestOfLine()
+        LineCommand.Make (hasBang, arguments)
+
+    /// Parse out the :put command.  The presence of a bang indicates that we need
+    /// to put before instead of after
+    member x.ParsePut lineRange =
+        let hasBang = x.ParseBang()
+        x.SkipBlanks()
+        let registerName = x.ParseRegisterName ParseRegisterName.NoNumbered
+
+        if hasBang then
+            LineCommand.PutBefore (lineRange, registerName)
+        else
+            LineCommand.PutAfter (lineRange, registerName)
+
+    member x.ParsePrint lineRange =
+        x.SkipBlanks()
+        let lineRange = x.ParseLineRangeSpecifierEndCount lineRange
+        x.SkipBlanks()
+        _lineCommandBuilder { 
+            let! flags = x.ParseLineCommandFlags()
+            return LineCommand.Print (lineRange, flags) }
+
+    /// Parse out the :read command
+    member x.ParseRead lineRange = 
+        x.SkipBlanks()
+        let fileOptionList = x.ParseFileOptions()
+        match fileOptionList with
+        | [] ->
+            // Can still be the file or command variety.  The ! or lack there of will
+            // differentiate it at this point
+            x.SkipBlanks()
+            if _tokenizer.CurrentChar = '!' then
+                _tokenizer.MoveNextToken()
+                use resetFlags = _tokenizer.SetTokenizerFlagsScoped TokenizerFlags.AllowDoubleQuote
+                let command = x.ParseRestOfLine()
+                LineCommand.ReadCommand (lineRange, command)
+            else
+                let filePath = x.ParseRestOfLine()
+                LineCommand.ReadFile (lineRange, [], filePath)
+        | _ ->
+            // Can only be the file variety.
+            x.SkipBlanks()
+            let filePath = x.ParseRestOfLine()
+            LineCommand.ReadFile (lineRange, fileOptionList, filePath)
+
+    /// Parse out the :retab command
+    member x.ParseRetab lineRange =
+        let hasBang = x.ParseBang()
+        x.SkipBlanks()
+        let newTabStop = x.ParseNumber()
+        LineCommand.Retab (lineRange, hasBang, newTabStop)
+
+    /// Whether the specified setting is a file name setting, e.g. shell
+    /// TODO: A local setting might someday be a file name setting
+    member x.IsFileNameSetting (name: string) =
+        match _globalSettings.GetSetting name with
+        | None -> false
+        | Some setting -> setting.HasFileNameOption
+
+    /// Parse out the :set command and all of it's variants
+    member x.ParseSet () = 
+
+        // Parse out an individual option and add it to the 'withArgument' continuation
+        let rec parseOption withArgument = 
+            x.SkipBlanks()
+
+            // Parse out the next argument and use 'argument' as the value of the current
+            // argument
+            let parseNext argument = parseOption (fun list -> argument :: list |> withArgument)
+
+            // Parse out an operator.  Parse out the value and use the specified setting name
+            // and argument function as the argument
+            let parseSetValue name argumentFunc = 
+                if _tokenizer.IsAtEndOfLine || _tokenizer.CurrentChar = ' ' then
+                    _tokenizer.MoveNextToken()
+                    parseNext (SetArgument.AssignSetting (name, ""))
+                else
+                    let isFileName = x.IsFileNameSetting name
+                    let value = x.ParseOptionBackslash isFileName
+                    parseNext (argumentFunc (name, value))
+
+            // Parse out a simple assignment.  Move past the assignment char and get the value
+            let parseAssign name = 
+                _tokenizer.MoveNextChar()
+                parseSetValue name SetArgument.AssignSetting
+
+            // Parse out a compound operator.  This is used for '+=' and such.  This will be called
+            // with the index pointed at the first character
+            let parseCompoundOperator name argumentFunc = 
+                _tokenizer.MoveNextToken()
+                if _tokenizer.CurrentChar = '=' then
+                    _tokenizer.MoveNextChar()
+                    parseSetValue name argumentFunc
+                else
+                    LineCommand.ParseError Resources.Parser_Error
+
+            match _tokenizer.CurrentTokenKind with
+            | TokenKind.EndOfLine ->
+                let list = withArgument []
+                LineCommand.Set list
+            | TokenKind.Word "all" ->
+                _tokenizer.MoveNextToken()
+                if _tokenizer.CurrentChar = '&' then
+                    _tokenizer.MoveNextToken()
+                    parseNext SetArgument.ResetAllToDefault
+                else
+                    parseNext SetArgument.DisplayAllButTerminal
+            | TokenKind.Word "termcap" ->
+                _tokenizer.MoveNextToken()
+                parseNext SetArgument.DisplayAllTerminal
+            | TokenKind.Word name ->
+
+                // An option name can have an '_' due to the vsvim extension names
+                let name = x.ParseWhile (fun token -> 
+                    match token.TokenKind with
+                    | TokenKind.Word _ -> true
+                    | TokenKind.Character '_' -> true
+                    | _ -> false) |> OptionUtil.getOrDefault ""
+
+                if name.StartsWith("no", System.StringComparison.Ordinal) then
+                    let option = name.Substring(2)
+                    parseNext (SetArgument.ToggleOffSetting option)
+                elif name.StartsWith("inv", System.StringComparison.Ordinal) then
+                    let option = name.Substring(3)
+                    parseNext (SetArgument.InvertSetting option)
+                else
+
+                    // Need to look at the next character to decide what type of 
+                    // argument this is
+                    match _tokenizer.CurrentTokenKind with
+                    | TokenKind.Character '?' -> _tokenizer.MoveNextToken(); parseNext (SetArgument.DisplaySetting name)
+                    | TokenKind.Character '!' -> _tokenizer.MoveNextToken(); parseNext (SetArgument.InvertSetting name)
+                    | TokenKind.Character ':' -> parseAssign name
+                    | TokenKind.Character '=' -> parseAssign name
+                    | TokenKind.Character '+' -> parseCompoundOperator name SetArgument.AddSetting
+                    | TokenKind.Character '^' -> parseCompoundOperator name SetArgument.MultiplySetting
+                    | TokenKind.Character '-' -> parseCompoundOperator name SetArgument.SubtractSetting
+                    | TokenKind.Blank -> _tokenizer.MoveNextToken(); parseNext (SetArgument.UseSetting name)
+                    | TokenKind.EndOfLine -> parseNext (SetArgument.UseSetting name)
+                    | _ -> LineCommand.ParseError Resources.Parser_Error
+            | _ ->
+                 LineCommand.ParseError Resources.Parser_Error                   
+
+        parseOption (fun x -> x)
+
+    /// Parse out the :sort command
+    member x.ParseSort lineRange =
+
+        // Whether this valid as a sort string delimiter
+        let isValidDelimiter c =
+            let isBad = CharUtil.IsLetter c
+            not isBad
+
+        let hasBang = x.ParseBang()
+        x.SkipBlanks()
+        match x.ParseSortFlags() with
+        | ParseResult.Failed message -> LineCommand.ParseError message
+        | ParseResult.Succeeded flags ->
+            x.SkipBlanks()
+            match _tokenizer.CurrentTokenKind with
+            | TokenKind.Character delimiter ->
+                if isValidDelimiter delimiter then
+                    _tokenizer.MoveNextToken()
+                    let pattern, foundDelimiter = x.ParsePattern delimiter
+                    if not foundDelimiter then
+                        LineCommand.Sort (lineRange, hasBang, flags, Some pattern)
+                    else
+                        x.SkipBlanks()
+                        match x.ParseSortFlags() with
+                        | ParseResult.Failed message -> LineCommand.ParseError message
+                        | ParseResult.Succeeded moreFlags ->
+                            let flags = flags ||| moreFlags
+                            LineCommand.Sort (lineRange, hasBang, flags, Some pattern)
+                else
+                    LineCommand.Sort (lineRange, hasBang, flags, None)
+            | _ ->
+                LineCommand.Sort (lineRange, hasBang, flags, None)
+
+    /// Parse out the :source command.  It can have an optional '!' following it then a file
+    /// name 
+    member x.ParseSource() =
+        let hasBang = x.ParseBang()
+        x.SkipBlanks()
+        let fileName = x.ParseRestOfLine()
+        let fileName = fileName.Trim()
+        LineCommand.Source (hasBang, fileName)
+
+    /// Parse out the :split command
+    member x.ParseSplit splitType lineRange =
+        x.SkipBlanks()
+        let fileOptionList = x.ParseFileOptions()
+
+        x.SkipBlanks()
+        let commandOption = x.ParseCommandOption()
+
+        splitType (lineRange, fileOptionList, commandOption)
+
+    /// Parse out the :qal and :quitall commands
+    member x.ParseQuitAll () =
+        let hasBang = x.ParseBang()
+        LineCommand.QuitAll hasBang
+
+    /// Parse out the :quit command.
+    member x.ParseQuit () = 
+        let hasBang = x.ParseBang()
+        LineCommand.Quit hasBang
+
+    /// Parse out the :display and :registers command.  Just takes a single argument 
+    /// which is the register name
+    member x.ParseDisplayRegisters () = 
+        let mutable nameList: RegisterName list = List.Empty
+        let mutable more = true
+        while more do
+            x.SkipBlanks()
+            match x.ParseRegisterName ParseRegisterName.All with
+            | Some name -> 
+                nameList <- name :: nameList
+                more <- true
+            | None -> more <- false
+
+        nameList <- List.rev nameList
+        LineCommand.DisplayRegisters nameList
+
+    /// Parse out the :marks command.  Handles both the no argument and argument
+    /// case
+    member x.ParseDisplayMarks () = 
+        x.SkipBlanks()
+
+        match _tokenizer.CurrentTokenKind with
+        | TokenKind.Word word ->
+
+            _tokenizer.MoveNextToken()
+            let mutable message: string option = None
+            let list = System.Collections.Generic.List<Mark>()
+            for c in word do
+                match Mark.OfChar c with
+                | None -> message <- Some (Resources.Parser_NoMarksMatching c)
+                | Some mark -> list.Add(mark)
+
+            match message with
+            | None -> LineCommand.DisplayMarks (List.ofSeq list)
+            | Some message -> LineCommand.ParseError message
+        | _ ->
+            // Simple case.  No marks to parse out.  Just return them all
+            LineCommand.DisplayMarks List.empty
+
+    /// Parse a single line.  This will not attempt to link related LineCommand values like :function
+    /// and :endfunc.  Instead it will return the result of the current LineCommand
+    member x.ParseSingleLine() =
+
+        // Skip the white space and: at the beginning of the line
+        while _tokenizer.CurrentChar = ':' || _tokenizer.CurrentTokenKind = TokenKind.Blank do
+            _tokenizer.MoveNextChar()
+
+        let lineRange = x.ParseLineRange()
+
+        // Skip the white space after a valid line range.
+        match lineRange with
+        | LineRangeSpecifier.None -> ()
+        | _ -> x.SkipBlanks()
+
+        let noRange parseFunc = 
+            match lineRange with
+            | LineRangeSpecifier.None -> parseFunc()
+            | _ -> LineCommand.ParseError Resources.Parser_NoRangeAllowed
+
+        let handleParseResult (lineCommand: LineCommand) =
+            let lineCommand = 
+                if lineCommand.Failed then
+                    // If there is already a failure don't look any deeper.
+                    lineCommand 
+                else
+                    x.SkipBlanks()
+
+                    // If there are still characters then it's illegal trailing characters
+                    if not _tokenizer.IsAtEndOfLine then
+                        LineCommand.ParseError Resources.CommandMode_TrailingCharacters
+                    else
+                        lineCommand
+            x.MoveToNextLine() |> ignore
+            lineCommand
+
+        let handleCount parseFunc = 
+            match lineRange with
+            | LineRangeSpecifier.SingleLine lineSpecifier ->
+                match lineSpecifier with
+                | LineSpecifier.Number count -> parseFunc (Some count)
+                | _ -> parseFunc None
+            | _ -> parseFunc None
+
+        let doParse name = 
+            let parseResult = 
+                match name with
+                | "autocmd" -> noRange x.ParseAutoCommand
+                | "behave" -> noRange x.ParseBehave
+                | "buffers" -> noRange x.ParseFiles
+                | "call" -> x.ParseCall lineRange
+                | "cd" -> noRange x.ParseChangeDirectory
+                | "chdir" -> noRange x.ParseChangeDirectory
+                | "close" -> noRange x.ParseClose
+                | "cmap"-> noRange (fun () -> x.ParseMapKeys false [KeyRemapMode.Command])
+                | "cmapclear" -> noRange (fun () -> x.ParseMapClear false [KeyRemapMode.Command])
+                | "cnoremap"-> noRange (fun () -> x.ParseMapKeysNoRemap false [KeyRemapMode.Command])
+                | "cnext" -> handleCount x.ParseQuickFixNext
+                | "cprevious" -> handleCount x.ParseQuickFixPrevious
+                | "copy" -> x.ParseCopyTo lineRange 
+                | "cunmap" -> noRange (fun () -> x.ParseMapUnmap false [KeyRemapMode.Command])
+                | "cwindow" -> noRange x.ParseQuickFixWindow
+                | "delete" -> x.ParseDelete lineRange
+                | "delmarks" -> noRange (fun () -> x.ParseDeleteMarks())
+                | "display" -> noRange x.ParseDisplayRegisters 
+                | "echo" -> noRange x.ParseEcho
+                | "edit" -> noRange x.ParseEdit
+                | "else" -> noRange x.ParseElse
+                | "execute" -> noRange x.ParseExecute
+                | "elseif" -> noRange x.ParseElseIf
+                | "endfunction" -> noRange x.ParseFunctionEnd
+                | "endif" -> noRange x.ParseIfEnd
+                | "exit" -> x.ParseQuitAndWrite lineRange
+                | "files" -> noRange x.ParseFiles
+                | "fold" -> x.ParseFold lineRange
+                | "function" -> noRange x.ParseFunctionStart
+                | "global" -> x.ParseGlobal lineRange
+                | "normal" -> x.ParseNormal lineRange
+                | "help" -> noRange x.ParseHelp
+                | "history" -> noRange (fun () -> x.ParseHistory())
+                | "if" -> noRange x.ParseIfStart
+                | "iunmap" -> noRange (fun () -> x.ParseMapUnmap false [KeyRemapMode.Insert])
+                | "imap"-> noRange (fun () -> x.ParseMapKeys false [KeyRemapMode.Insert])
+                | "imapclear" -> noRange (fun () -> x.ParseMapClear false [KeyRemapMode.Insert])
+                | "inoremap"-> noRange (fun () -> x.ParseMapKeysNoRemap false [KeyRemapMode.Insert])
+                | "join" -> x.ParseJoin lineRange 
+                | "lcd" -> noRange x.ParseChangeLocalDirectory
+                | "lchdir" -> noRange x.ParseChangeLocalDirectory
+                | "let" -> noRange x.ParseLet
+                | "lmap"-> noRange (fun () -> x.ParseMapKeys false [KeyRemapMode.Language])
+                | "ls" -> noRange x.ParseFiles
+                | "lunmap" -> noRange (fun () -> x.ParseMapUnmap false [KeyRemapMode.Language])
+                | "lnoremap"-> noRange (fun () -> x.ParseMapKeysNoRemap false [KeyRemapMode.Language])
+                | "make" -> noRange x.ParseMake 
+                | "marks" -> noRange x.ParseDisplayMarks
+                | "map"-> noRange (fun () -> x.ParseMapKeys true [KeyRemapMode.Normal;KeyRemapMode.Visual; KeyRemapMode.Select;KeyRemapMode.OperatorPending])
+                | "mapclear" -> noRange (fun () -> x.ParseMapClear true [KeyRemapMode.Normal; KeyRemapMode.Visual; KeyRemapMode.Command; KeyRemapMode.OperatorPending])
+                | "move" -> x.ParseMoveTo lineRange 
+                | "nmap"-> noRange (fun () -> x.ParseMapKeys false [KeyRemapMode.Normal])
+                | "nmapclear" -> noRange (fun () -> x.ParseMapClear false [KeyRemapMode.Normal])
+                | "nnoremap"-> noRange (fun () -> x.ParseMapKeysNoRemap false [KeyRemapMode.Normal])
+                | "nunmap" -> noRange (fun () -> x.ParseMapUnmap false [KeyRemapMode.Normal])
+                | "nohlsearch" -> noRange (fun () -> LineCommand.NoHighlightSearch)
+                | "noremap"-> noRange (fun () -> x.ParseMapKeysNoRemap true [KeyRemapMode.Normal;KeyRemapMode.Visual; KeyRemapMode.Select;KeyRemapMode.OperatorPending])
+                | "omap"-> noRange (fun () -> x.ParseMapKeys false [KeyRemapMode.OperatorPending])
+                | "omapclear" -> noRange (fun () -> x.ParseMapClear false [KeyRemapMode.OperatorPending])
+                | "only" -> noRange (fun () -> LineCommand.Only)
+                | "onoremap"-> noRange (fun () -> x.ParseMapKeysNoRemap false [KeyRemapMode.OperatorPending])
+                | "ounmap" -> noRange (fun () -> x.ParseMapUnmap false [KeyRemapMode.OperatorPending])
+                | "put" -> x.ParsePut lineRange
+                | "print" -> x.ParsePrint lineRange
+                | "pwd" -> noRange (fun () -> LineCommand.PrintCurrentDirectory)
+                | "quit" -> noRange x.ParseQuit
+                | "qall" -> noRange x.ParseQuitAll
+                | "quitall" -> noRange x.ParseQuitAll
+                | "read" -> x.ParseRead lineRange
+                | "redo" -> noRange (fun () -> LineCommand.Redo)
+                | "retab" -> x.ParseRetab lineRange
+                | "registers" -> noRange x.ParseDisplayRegisters 
+                | "set" -> noRange x.ParseSet
+                | "sort" -> x.ParseSort lineRange
+                | "source" -> noRange x.ParseSource
+                | "split" -> x.ParseSplit LineCommand.HorizontalSplit lineRange
+                | "substitute" -> x.ParseSubstitute lineRange (fun x -> x)
+                | "smagic" -> x.ParseSubstituteMagic lineRange
+                | "smap"-> noRange (fun () -> x.ParseMapKeys false [KeyRemapMode.Select])
+                | "smapclear" -> noRange (fun () -> x.ParseMapClear false [KeyRemapMode.Select])
+                | "snomagic" -> x.ParseSubstituteNoMagic lineRange
+                | "snoremap"-> noRange (fun () -> x.ParseMapKeysNoRemap false [KeyRemapMode.Select])
+                | "sunmap" -> noRange (fun () -> x.ParseMapUnmap false [KeyRemapMode.Select])
+                | "t" -> x.ParseCopyTo lineRange 
+                | "tabedit" -> noRange x.ParseTabNew
+                | "tabfirst" -> noRange (fun () -> LineCommand.GoToFirstTab)
+                | "tabrewind" -> noRange (fun () -> LineCommand.GoToFirstTab)
+                | "tablast" -> noRange (fun () -> LineCommand.GoToLastTab)
+                | "tabnew" -> noRange x.ParseTabNew
+                | "tabnext" -> noRange x.ParseTabNext 
+                | "tabNext" -> noRange x.ParseTabPrevious
+                | "tabonly" -> noRange (fun () -> LineCommand.TabOnly)
+                | "tabprevious" -> noRange x.ParseTabPrevious
+                | "undo" -> noRange (fun () -> LineCommand.Undo)
+                | "unlet" -> noRange x.ParseUnlet
+                | "unmap" -> noRange (fun () -> x.ParseMapUnmap true [KeyRemapMode.Normal;KeyRemapMode.Visual; KeyRemapMode.Select;KeyRemapMode.OperatorPending])
+                | "version" -> noRange (fun () -> LineCommand.Version)
+                | "vglobal" -> x.ParseGlobalCore lineRange false
+                | "vmap"-> noRange (fun () -> x.ParseMapKeys false [KeyRemapMode.Visual;KeyRemapMode.Select])
+                | "vmapclear" -> noRange (fun () -> x.ParseMapClear false [KeyRemapMode.Visual; KeyRemapMode.Select])
+                | "vscmd" -> x.ParseHostCommand()
+                | "vsplit" -> x.ParseSplit LineCommand.VerticalSplit lineRange
+                | "vnoremap"-> noRange (fun () -> x.ParseMapKeysNoRemap false [KeyRemapMode.Visual;KeyRemapMode.Select])
+                | "vunmap" -> noRange (fun () -> x.ParseMapUnmap false [KeyRemapMode.Visual;KeyRemapMode.Select])
+                | "wall" -> noRange x.ParseWriteAll
+                | "write" -> x.ParseWrite lineRange
+                | "wq" -> x.ParseQuitAndWrite lineRange
+                | "xit" -> x.ParseQuitAndWrite lineRange
+                | "xmap"-> noRange (fun () -> x.ParseMapKeys false [KeyRemapMode.Visual])
+                | "xmapclear" -> noRange (fun () -> x.ParseMapClear false [KeyRemapMode.Visual])
+                | "xnoremap"-> noRange (fun () -> x.ParseMapKeysNoRemap false [KeyRemapMode.Visual])
+                | "xunmap" -> noRange (fun () -> x.ParseMapUnmap false [KeyRemapMode.Visual])
+                | "yank" -> x.ParseYank lineRange
+                | "/" -> x.ParseSearch lineRange SearchPath.Forward
+                | "?" -> x.ParseSearch lineRange SearchPath.Backward
+                | "<" -> x.ParseShiftLeft lineRange
+                | ">" -> x.ParseShiftRight lineRange
+                | "&" -> x.ParseSubstituteRepeat lineRange SubstituteFlags.None
+                | "~" -> x.ParseSubstituteRepeat lineRange SubstituteFlags.UsePreviousSearchPattern
+                | "!" -> x.ParseShellCommand lineRange
+                | "@" -> x.ParseAtCommand lineRange
+                | _ -> LineCommand.ParseError Resources.Parser_Error
+
+            handleParseResult parseResult
+
+        // Get the command name and make sure to expand it to it's possible full
+        // name
+        match _tokenizer.CurrentTokenKind with
+        | TokenKind.Word word ->
+            _tokenizer.MoveNextToken()
+            x.TryExpand word |> doParse
+        | TokenKind.Character c ->
+            _tokenizer.MoveNextToken()
+            c |> StringUtil.OfChar |> x.TryExpand |> doParse
+        | TokenKind.EndOfLine ->
+            match lineRange with
+            | LineRangeSpecifier.None -> handleParseResult LineCommand.Nop
+            | _ -> x.ParseJumpToLine lineRange |> handleParseResult
+        | _ -> 
+            x.ParseJumpToLine lineRange |> handleParseResult
+
+    /// Parse out a single command.  Unlike ParseSingleLine this will parse linked commands.  So
+    /// it won't ever return LineCommand.FuntionStart but instead will return LineCommand.Function
+    /// instead
+    member x.ParseSingleCommand() =
+        match x.ParseSingleLine() with 
+        | LineCommand.FunctionStart functionDefinition -> x.ParseFunction functionDefinition 
+        | LineCommand.IfStart expr -> x.ParseIf expr
+        | lineCommand -> lineCommand
+
+    // Parse out the name of a setting/option
+    member x.ParseOptionName() =
+        _tokenizer.MoveNextToken()
+        let tokenKind = _tokenizer.CurrentTokenKind
+        _tokenizer.MoveNextToken()
+        match tokenKind with
+        | TokenKind.Word word ->
+            Expression.OptionName word |> ParseResult.Succeeded
+        | _ -> ParseResult.Failed "Option name missing"
+
+    member x.ParseList() =
+        let rec parseList atBeginning =
+            let recursivelyParseItems() =
+                match x.ParseSingleExpression() with
+                | ParseResult.Succeeded item ->
+                    match parseList false with
+                    | ParseResult.Succeeded otherItems -> item :: otherItems |> ParseResult.Succeeded
+                    | ParseResult.Failed msg -> ParseResult.Failed msg
+                | ParseResult.Failed msg -> ParseResult.Failed msg
+            match _tokenizer.CurrentTokenKind with
+            | TokenKind.Character '[' ->
+                _tokenizer.MoveNextToken()
+                parseList true
+            | TokenKind.Character ']' ->
+                _tokenizer.MoveNextToken()
+                ParseResult.Succeeded []
+            | TokenKind.Character ',' ->
+                _tokenizer.MoveNextToken()
+                x.SkipBlanks()
+                recursivelyParseItems()
+            | _ ->
+                if atBeginning then recursivelyParseItems()
+                else ParseResult.Failed Resources.Parser_Error
+        match parseList true with
+        | ParseResult.Succeeded expressionList -> Expression.List expressionList |> ParseResult.Succeeded
+        | ParseResult.Failed msg -> ParseResult.Failed msg
+
+    member x.ParseDictionary() =
+        _tokenizer.MoveNextToken()
+        match _tokenizer.CurrentTokenKind with
+        | TokenKind.Character '}' ->
+            _tokenizer.MoveNextToken()
+            VariableValue.Dictionary Map.empty |> Expression.ConstantValue |> ParseResult.Succeeded
+        | _ -> ParseResult.Failed Resources.Parser_Error
+
+    /// Parse out a single expression
+    member x.ParseSingleExpression() =
+        // Re-examine the current token based on the knowledge that double quotes are
+        // legal in this context as a real token
+        use reset = _tokenizer.SetTokenizerFlagsScoped TokenizerFlags.AllowDoubleQuote
+        match _tokenizer.CurrentTokenKind with
+        | TokenKind.Character '\"' ->
+            x.ParseStringConstant()
+        | TokenKind.Character '\'' -> 
+            x.ParseStringLiteral()
+        | TokenKind.Character '&' ->
+            x.ParseOptionName()
+        | TokenKind.Character '[' ->
+            x.ParseList()
+        | TokenKind.Character '{' ->
+            x.ParseDictionary()
+        | TokenKind.Character '@' ->
+            _tokenizer.MoveNextToken()
+            match x.ParseRegisterName ParseRegisterName.All with
+            | Some name -> Expression.RegisterName name |>  ParseResult.Succeeded
+            | None -> ParseResult.Failed "Unrecognized register name"
+        | TokenKind.Number number -> 
+            _tokenizer.MoveNextToken()
+            VariableValue.Number number |> Expression.ConstantValue |> ParseResult.Succeeded
+        | _ ->
+            match x.ParseVariableName() with
+            | ParseResult.Failed msg -> ParseResult.Failed msg
+            | ParseResult.Succeeded variable -> // TODO the nesting is getting deep here; refactor
+                x.SkipBlanks()
+                match _tokenizer.CurrentTokenKind with
+                | TokenKind.Character '(' ->
+                    match x.ParseFunctionArguments true with
+                    | ParseResult.Succeeded args ->
+                        Expression.FunctionCall(variable, args) |> ParseResult.Succeeded
+                    | ParseResult.Failed msg -> ParseResult.Failed msg
+                | _ -> Expression.VariableName variable |> ParseResult.Succeeded
+
+    member x.ParseFunctionArguments atBeginning =
+        let recursivelyParseArguments() =
+            match x.ParseSingleExpression() with
+            | ParseResult.Succeeded arg ->
+                match x.ParseFunctionArguments false with
+                | ParseResult.Succeeded otherArgs -> arg :: otherArgs |> ParseResult.Succeeded
+                | ParseResult.Failed msg -> ParseResult.Failed msg
+            | ParseResult.Failed msg -> ParseResult.Failed msg
+        match _tokenizer.CurrentTokenKind with
+        | TokenKind.Character '(' ->
+            _tokenizer.MoveNextToken()
+            x.ParseFunctionArguments true
+        | TokenKind.Character ')' ->
+            _tokenizer.MoveNextToken()
+            ParseResult.Succeeded []
+        | TokenKind.Character ',' ->
+            _tokenizer.MoveNextToken()
+            x.SkipBlanks()
+            recursivelyParseArguments()
+        | _ ->
+            if atBeginning then recursivelyParseArguments()
+            else ParseResult.Failed "invalid arguments for function"
+
+    /// Parse out a complete expression from the text.  
+    member x.ParseExpressionCore() =
+        _parseResultBuilder {
+            let! expr = x.ParseSingleExpression()
+            x.SkipBlanks()
+
+            // Parsee out a binary expression
+            let parseBinary binaryKind =
+                _tokenizer.MoveNextToken()
+                x.SkipBlanks()
+
+                _parseResultBuilder {
+                    let! rightExpr = x.ParseSingleExpression()
+                    return Expression.Binary (binaryKind, expr, rightExpr)
+                }
+
+            match _tokenizer.CurrentTokenKind with
+            | TokenKind.Character '+' -> return! parseBinary BinaryKind.Add
+            | TokenKind.Character '/' -> return! parseBinary BinaryKind.Divide
+            | TokenKind.Character '*' -> return! parseBinary BinaryKind.Multiply
+            | TokenKind.Character '.' -> return! parseBinary BinaryKind.Concatenate
+            | TokenKind.Character '-' -> return! parseBinary BinaryKind.Subtract
+            | TokenKind.Character '%' -> return! parseBinary BinaryKind.Modulo
+            | _ -> return expr
+        }
+
+    member x.ParseNextCommand() = 
+        x.ParseSingleCommand()
+
+    member x.ParseNextLine() = 
+        let parseResult = x.ParseSingleLine()
+        parseResult
+
+    member x.ParseRange rangeText = 
+        x.Reset [|rangeText|]
+        x.ParseLineRange(), x.ParseRestOfLine()
+
+    member x.ParseExpression (expressionText: string) =
+        x.Reset [|expressionText|]
+        x.ParseExpressionCore()
+
+    member x.ParseLineCommand commandText =
+        x.Reset [|commandText|]
+        x.ParseSingleCommand()
+
+    member x.ParseLineCommands lines =
+        x.Reset lines
+        let rec inner rest =    
+            let lineCommand = x.ParseSingleCommand()
+            if not x.IsDone then
+                inner (fun item -> rest (lineCommand :: item))
+            else
+                rest [lineCommand]
+        inner (fun all -> all) 
+                
+    member x.ParseFileNameModifiers : FileNameModifier list =
+        let rec inner (modifiers:FileNameModifier list) : FileNameModifier list =
+            match _tokenizer.CurrentTokenKind with
+            | TokenKind.Character ':' ->
+                let mark = _tokenizer.Mark
+                _tokenizer.MoveNextChar()
+                let c = _tokenizer.CurrentChar
+                _tokenizer.MoveNextChar()
+                match FileNameModifier.OfChar c with
+                | Some m ->
+                    match m with 
+                    | FileNameModifier.PathFull when modifiers.IsEmpty -> 
+                        // Note that 'p' is only valid when it is the first modifier -- violations end the modifier sequence
+                        inner (m::modifiers)
+                    | FileNameModifier.Tail when not (List.exists (fun m -> m = FileNameModifier.Root || m = FileNameModifier.Extension || m = FileNameModifier.Tail) modifiers) ->
+                        // 't' must precede 'r' and 'e' and cannot be repeated -- violations end the modifier sequence
+                        inner (m::modifiers)
+                    | FileNameModifier.Head when not (List.exists (fun m -> m = FileNameModifier.Root || m = FileNameModifier.Extension || m = FileNameModifier.Tail) modifiers) ->
+                        // 'h' should not follow 'e', 't', or 'r'
+                        inner (m::modifiers)
+                    | FileNameModifier.Root -> inner (m::modifiers)
+                    | FileNameModifier.Extension -> inner (m::modifiers)
+                    | _ -> 
+                        // Stop processing if we encounter an unrecognized modifier character. Unconsume the last character and yield the modifiers so far.
+                        _tokenizer.MoveToMark mark
+                        modifiers
+                | None ->
+                    _tokenizer.MoveToMark mark
+                    modifiers
+            | _ -> modifiers
+        
+        List.rev (inner List.Empty)
+    
+    member x.ParseDirectoryPath directoryPath : SymbolicPath =
+        _tokenizer.Reset directoryPath TokenizerFlags.None
+        let rec inner components =
+            if _tokenizer.IsAtEndOfLine then
+                components
+            else
+                match _tokenizer.CurrentTokenKind with
+                | TokenKind.Character '\\' ->
+                    // As per :help cmdline-special, '\' only acts as an escape character when it immediately preceeds '%' or '#'.
+                    _tokenizer.MoveNextChar()
+                    match _tokenizer.CurrentTokenKind with
+                    | TokenKind.Character '#' 
+                    | TokenKind.Character '%' ->
+                        let c = _tokenizer.CurrentChar
+                        _tokenizer.MoveNextChar()
+                        inner (SymbolicPathComponent.Literal (StringUtil.OfChar c)::components)
+                    | _ -> 
+                        inner (SymbolicPathComponent.Literal "\\"::components)
+                | TokenKind.Character '%' ->
+                    _tokenizer.MoveNextChar()
+                    let modifiers = SymbolicPathComponent.CurrentFileName x.ParseFileNameModifiers
+                    inner (modifiers::components)
+                | TokenKind.Character '#' ->
+                    _tokenizer.MoveNextChar()
+                    let n =
+                        match _tokenizer.CurrentTokenKind with
+                        | TokenKind.Number n ->
+                            _tokenizer.MoveNextToken()
+                            n
+                        | _ -> 1
+                    let modifiers = x.ParseFileNameModifiers
+                    inner (SymbolicPathComponent.AlternateFileName (n, modifiers)::components)
+                | _ ->
+                    let literal = _tokenizer.CurrentToken.TokenText
+                    _tokenizer.MoveNextToken()
+                    let nextComponents = 
+                        match components with
+                        | SymbolicPathComponent.Literal lhead::tail -> (SymbolicPathComponent.Literal (lhead + literal))::tail
+                        | _ -> (SymbolicPathComponent.Literal literal::components)
+                    inner nextComponents
+        
+        List.rev (inner List.Empty)
+
+and ConditionalParser
+    (
+        _parser: Parser,
+        _initialExpr: Expression
+    ) = 
+
+    static let StateBeforeElse = 1
+    static let StateAfterElse = 2
+
+    let mutable _currentExpr = Some _initialExpr
+    let mutable _currentCommands = List<LineCommand>()
+    let mutable _builder = List<ConditionalBlock>()
+    let mutable _state = StateBeforeElse
+
+    member x.IsDone =
+        _parser.IsDone
+
+    member x.Parse() =
+
+        let mutable error: string option = None
+        let mutable isDone = false
+        while not _parser.IsDone && not isDone && Option.isNone error do
+            match _parser.ParseSingleCommand() with
+            | LineCommand.Else -> 
+                if _state = StateAfterElse then
+                    error <- Some Resources.Parser_MultipleElse
+                x.CreateConditionalBlock()
+                _state <- StateAfterElse
+            | LineCommand.ElseIf expr -> 
+                if _state = StateAfterElse then
+                    error <- Some Resources.Parser_ElseIfAfterElse
+                x.CreateConditionalBlock()
+                _currentExpr <- Some expr
+            | LineCommand.IfEnd ->  
+                x.CreateConditionalBlock()
+                isDone <- true
+            | lineCommand -> _currentCommands.Add(lineCommand)
+
+        match isDone, error with
+        | _, Some msg -> LineCommand.ParseError msg
+        | false, None -> LineCommand.ParseError "Unmatched Conditional Block"
+        | true, None -> _builder |> List.ofSeq |> LineCommand.If 
+                
+    member x.CreateConditionalBlock() = 
+        let conditionalBlock = {
+            Conditional = _currentExpr
+            LineCommands = List.ofSeq _currentCommands
+        }
+        _builder.Add(conditionalBlock)
+        _currentExpr <- None
+        _currentCommands.Clear()
+