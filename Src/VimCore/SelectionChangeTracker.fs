--- conflicted
+++ resolved
@@ -1,247 +1,243 @@
-﻿#light
-
-namespace Vim
-open Microsoft.VisualStudio.Text
-open Microsoft.VisualStudio.Text.Editor
-open Microsoft.VisualStudio.Text.Operations
-open Microsoft.VisualStudio.Text.Outlining
-open Microsoft.VisualStudio.Text.Tagging
-open Microsoft.VisualStudio.Text.Classification
-open Microsoft.VisualStudio.Utilities
-open System.ComponentModel.Composition
-open System.Collections.Generic
-
-/// This type is responsible for monitoring selection events.  If at the end of 
-/// of a selection event and the corresponding key event we still have a selection
-/// then we need to enter the appropriate Visual Mode if we're not already 
-/// inside on
-type internal SelectionChangeTracker
-    ( 
-        _vimBuffer : IVimBuffer,
-        _commonOperations : ICommonOperations,
-        _selectionOverrideList : IVisualModeSelectionOverride list,
-        _mouseDevice : IMouseDevice
-    ) as this =
-
-    let _globalSettings = _vimBuffer.GlobalSettings
-    let _textView = _vimBuffer.TextView
-    let _vimHost = _vimBuffer.Vim.VimHost
-    let _bag = DisposableBag()
-
-    let mutable _syncingSelection = false
-
-    /// Did the selection change while we were in the middle of processing 
-    /// key input and not in Visual Mode 
-    let mutable _selectionDirty = false
-
-    do
-        _textView.Selection.SelectionChanged 
-        |> Observable.subscribe (fun _ -> this.OnSelectionChanged())
-        |> _bag.Add
-
-        _textView.Caret.PositionChanged 
-        |> Observable.subscribe (fun _ -> this.OnPositionChanged())
-        |> _bag.Add
-
-        _vimBuffer.Closed
-        |> Observable.subscribe (fun _ -> this.OnBufferClosed())
-        |> _bag.Add
-
-        _vimBuffer.KeyInputProcessed
-        |> Observable.subscribe (fun _ -> this.OnKeyInputFinished())
-        |> _bag.Add
-
-    member x.ShouldIgnoreSelectionChange() = 
-        _selectionOverrideList
-        |> Seq.exists (fun x -> x.IsInsertModePreferred _textView)
-
-    /// Raised when the selection changes.  
-    member x.OnSelectionChanged() = 
-        if _syncingSelection then
-            // Ignore selection changes when we are explicitly updating it
-            ()
-        else if not (_vimHost.IsFocused _textView) then
-            // It's possible that an edit in another ITextView has affected the selection on this 
-            // ITextView.  If it deleted text for example it would cause a selection event in 
-            // every ITextView which had a caret in the area.  Only the active one should be the
-            // one responding to it 
-            ()
-        elif _vimBuffer.ModeKind = ModeKind.Insert && x.ShouldIgnoreSelectionChange() then
-            // If one of the IVisualModeSelectionOverride instances wants us to ignore the
-            // event then we will
-            ()
-        elif _vimBuffer.ModeKind = ModeKind.Disabled || _vimBuffer.ModeKind = ModeKind.ExternalEdit then
-            // If the selection changes while Vim is disabled then don't update
-            () 
-        elif _vimBuffer.IsProcessingInput then
-            if VisualKind.IsAnyVisualOrSelect _vimBuffer.ModeKind then
-                // Do nothing.  Selection changes that occur while processing input during
-                // visual or select mode are the responsibility of the mode to handle
-                _selectionDirty <- false
-            else 
-                _selectionDirty <- true
-        else
-            x.SetModeForSelection()
-
-    /// If the caret changes position and it wasn't initiated by VsVim then we should be 
-    /// adjusting the screen to account for 'scrolloff'
-    member x.OnPositionChanged() = 
-        if not _vimBuffer.IsProcessingInput then
-            _commonOperations.EnsureAtCaret ViewFlags.ScrollOffset
-
-    member x.OnBufferClosed() = 
-        _bag.DisposeAll()
-
-    /// Linked to the KeyInputProcessed event.  If the selection changed while processing keyinput
-    /// and we weren't in Visual Mode then we need to update the selection
-    member x.OnKeyInputFinished() = 
-        if _selectionDirty then
-            _selectionDirty <- false
-            x.SetModeForSelection()
-
-    /// Update the mode based on the current Selection
-    member x.SetModeForSelection() = 
-
-        let isLeftButtonPressed = _mouseDevice.IsLeftButtonPressed
-
-        // Do we want to change the mode of IVimBuffer based on the active selection?
-        let getDesiredNewMode () = 
-            let isSelectModeMouse =
-                Util.IsFlagSet _globalSettings.SelectModeOptions SelectModeOptions.Mouse 
-            let inner = 
-                if _textView.Selection.IsEmpty then 
-                    if VisualKind.IsAnyVisualOrSelect _vimBuffer.ModeKind then
-                        Some ModeKind.Normal
-                    else 
-                        None
-                elif isSelectModeMouse && isLeftButtonPressed then
-                    // When the "mouse" is set in 'selectmode' then selection change should ensure
-                    // we are in select.  If we are already in select then maintain the current mode
-                    // else transition into the standard character one
-                    if VisualKind.IsAnySelect _vimBuffer.ModeKind then
-                        Some _vimBuffer.ModeKind
-                    else
-                        Some ModeKind.SelectCharacter
-                elif _textView.Selection.Mode = TextSelectionMode.Stream then 
-                    let modeKind = 
-                        match _vimBuffer.ModeKind with
-                        | ModeKind.VisualCharacter -> ModeKind.VisualCharacter
-                        | ModeKind.VisualLine -> ModeKind.VisualLine
-                        | ModeKind.VisualBlock -> ModeKind.VisualCharacter
-                        | ModeKind.SelectCharacter -> ModeKind.SelectCharacter
-                        | ModeKind.SelectLine -> ModeKind.SelectLine
-                        | ModeKind.SelectBlock -> ModeKind.SelectCharacter
-                        | _ ->
-                            // We were not already in a visual mode and the
-                            // user did not initiate the selection with the
-                            // mouse.  In that case handle the external select
-                            // by using the 'selectmode=mouse' setting
-                            if isSelectModeMouse then
-                                ModeKind.SelectCharacter
-                            else
-                                ModeKind.VisualCharacter
-                    Some modeKind
-                else 
-                    // Handle TextSelectionMode.Box cases
-                    if _vimBuffer.ModeKind = ModeKind.SelectBlock then
-                        Some ModeKind.SelectBlock
-                    elif _vimBuffer.ModeKind = ModeKind.VisualBlock then
-                        Some ModeKind.VisualBlock
-                    elif isSelectModeMouse then
-                        Some ModeKind.SelectBlock
-                    else
-                        Some ModeKind.VisualBlock
-            match inner with 
-            | None -> None
-            | Some kind -> if kind <> _vimBuffer.ModeKind then Some kind else None 
-
-        // Update the selections.  This is called from a post callback to ensure we don't 
-        // interfer with other selection + edit events.
-        //
-        // Because this occurs at a  later time it is possible that the IVimBuffer was closed
-        // in the mean time.  Make sure to guard against this possibility
-        let doUpdate () = 
-            if not _vimBuffer.IsClosed && not _selectionDirty then 
-                match getDesiredNewMode() with
-                | None -> ()
-                | Some modeKind -> _vimBuffer.SwitchMode modeKind ModeArgument.None |> ignore
-
-        match getDesiredNewMode() with
-        | None ->
-
-            try
-                _syncingSelection <- true
-
-                x.AdjustSelectionToCaret()
-
-                // No mode change is desired.  However the selection has changed and Visual Mode 
-                // caches information about the original selection.  Update that information now
-                if VisualKind.IsAnyVisual _vimBuffer.ModeKind then
-                    let mode = _vimBuffer.Mode :?> IVisualMode
-                    mode.SyncSelection()
-                elif VisualKind.IsAnySelect _vimBuffer.ModeKind then
-                    let mode = _vimBuffer.Mode :?> ISelectMode
-                    mode.SyncSelection()
-
-            finally
-                _syncingSelection <- false
-        | Some _ -> 
-            // It's not guaranteed that this will be set.  Visual Studio for instance will
-            // null this out in certain WPF designer scenarios
-            let context = System.Threading.SynchronizationContext.Current
-            if context <> null then context.Post( (fun _ -> doUpdate()), null)
-            else doUpdate()
-
-    /// In a normal character style selection vim extends the selection to include the value
-    /// under the caret.  The editor by default does an exclusive selection.  Adjust the selection
-    /// here to be inclusive 
-    member x.AdjustSelectionToCaret() =
-        Contract.Assert _syncingSelection
-
-<<<<<<< HEAD
-        if (_mouseDevice.IsLeftButtonPressed && 
-            _globalSettings.SelectionKind = SelectionKind.Inclusive &&
-=======
-        if (_mouseDevice.InDragOperation(_textView) && 
->>>>>>> 6b0cafa2
-            _textView.Selection.IsActive && 
-            _textView.Selection.Mode = TextSelectionMode.Stream && 
-            not _textView.Selection.IsReversed && 
-            (_vimBuffer.ModeKind = ModeKind.VisualCharacter || _vimBuffer.ModeKind = ModeKind.SelectCharacter)) then
-
-            match TextViewUtil.GetTextViewLines _textView, _mouseDevice.GetPosition _textView |> NullableUtil.ToOption with
-            | Some textViewLines, Some wpfPoint ->
-                let x = wpfPoint.X
-                let y = wpfPoint.Y
-                let textViewLine = textViewLines.GetTextViewLineContainingYCoordinate y
-                if textViewLine <> null then
-                    let point = textViewLine.GetBufferPositionFromXCoordinate x 
-                    VimTrace.TraceInfo("Caret {0} Point = {1}", x, if point.HasValue then point.Value.GetChar() else ' ')
-                    if point.HasValue && point.Value.Position >= _textView.Selection.ActivePoint.Position.Position && point.Value.Position < point.Value.Snapshot.Length then
-                        let activePoint = VirtualSnapshotPoint(point.Value.Add(1))
-                        let anchorPoint = _textView.Selection.AnchorPoint
-                        _textView.Selection.Select(anchorPoint, activePoint)
-            | _ -> ()
-
-[<Export(typeof<IVimBufferCreationListener>)>]
-type internal SelectionChangeTrackerFactory
-    [<ImportingConstructor>]
-    (
-        [<ImportMany>] _selectionOverrideList : IVisualModeSelectionOverride seq,
-        _mouseDevice : IMouseDevice,
-        _commonOperationsFactory : ICommonOperationsFactory
-    ) =
-
-    let _selectionOverrideList = _selectionOverrideList |> List.ofSeq
-
-    interface IVimBufferCreationListener with
-        member x.VimBufferCreated vimBuffer = 
-
-            // It's OK to just ignore this after creation.  It subscribes to several 
-            // event handlers which will keep it alive for the duration of the 
-            // IVimBuffer
-            let commonOperations = _commonOperationsFactory.GetCommonOperations vimBuffer.VimBufferData
-            let selectionTracker = SelectionChangeTracker(vimBuffer, commonOperations, _selectionOverrideList, _mouseDevice)
-            ()
-
-
+﻿#light
+
+namespace Vim
+open Microsoft.VisualStudio.Text
+open Microsoft.VisualStudio.Text.Editor
+open Microsoft.VisualStudio.Text.Operations
+open Microsoft.VisualStudio.Text.Outlining
+open Microsoft.VisualStudio.Text.Tagging
+open Microsoft.VisualStudio.Text.Classification
+open Microsoft.VisualStudio.Utilities
+open System.ComponentModel.Composition
+open System.Collections.Generic
+
+/// This type is responsible for monitoring selection events.  If at the end of 
+/// of a selection event and the corresponding key event we still have a selection
+/// then we need to enter the appropriate Visual Mode if we're not already 
+/// inside on
+type internal SelectionChangeTracker
+    ( 
+        _vimBuffer : IVimBuffer,
+        _commonOperations : ICommonOperations,
+        _selectionOverrideList : IVisualModeSelectionOverride list,
+        _mouseDevice : IMouseDevice
+    ) as this =
+
+    let _globalSettings = _vimBuffer.GlobalSettings
+    let _textView = _vimBuffer.TextView
+    let _vimHost = _vimBuffer.Vim.VimHost
+    let _bag = DisposableBag()
+
+    let mutable _syncingSelection = false
+
+    /// Did the selection change while we were in the middle of processing 
+    /// key input and not in Visual Mode 
+    let mutable _selectionDirty = false
+
+    do
+        _textView.Selection.SelectionChanged 
+        |> Observable.subscribe (fun _ -> this.OnSelectionChanged())
+        |> _bag.Add
+
+        _textView.Caret.PositionChanged 
+        |> Observable.subscribe (fun _ -> this.OnPositionChanged())
+        |> _bag.Add
+
+        _vimBuffer.Closed
+        |> Observable.subscribe (fun _ -> this.OnBufferClosed())
+        |> _bag.Add
+
+        _vimBuffer.KeyInputProcessed
+        |> Observable.subscribe (fun _ -> this.OnKeyInputFinished())
+        |> _bag.Add
+
+    member x.ShouldIgnoreSelectionChange() = 
+        _selectionOverrideList
+        |> Seq.exists (fun x -> x.IsInsertModePreferred _textView)
+
+    /// Raised when the selection changes.  
+    member x.OnSelectionChanged() = 
+        if _syncingSelection then
+            // Ignore selection changes when we are explicitly updating it
+            ()
+        else if not (_vimHost.IsFocused _textView) then
+            // It's possible that an edit in another ITextView has affected the selection on this 
+            // ITextView.  If it deleted text for example it would cause a selection event in 
+            // every ITextView which had a caret in the area.  Only the active one should be the
+            // one responding to it 
+            ()
+        elif _vimBuffer.ModeKind = ModeKind.Insert && x.ShouldIgnoreSelectionChange() then
+            // If one of the IVisualModeSelectionOverride instances wants us to ignore the
+            // event then we will
+            ()
+        elif _vimBuffer.ModeKind = ModeKind.Disabled || _vimBuffer.ModeKind = ModeKind.ExternalEdit then
+            // If the selection changes while Vim is disabled then don't update
+            () 
+        elif _vimBuffer.IsProcessingInput then
+            if VisualKind.IsAnyVisualOrSelect _vimBuffer.ModeKind then
+                // Do nothing.  Selection changes that occur while processing input during
+                // visual or select mode are the responsibility of the mode to handle
+                _selectionDirty <- false
+            else 
+                _selectionDirty <- true
+        else
+            x.SetModeForSelection()
+
+    /// If the caret changes position and it wasn't initiated by VsVim then we should be 
+    /// adjusting the screen to account for 'scrolloff'
+    member x.OnPositionChanged() = 
+        if not _vimBuffer.IsProcessingInput then
+            _commonOperations.EnsureAtCaret ViewFlags.ScrollOffset
+
+    member x.OnBufferClosed() = 
+        _bag.DisposeAll()
+
+    /// Linked to the KeyInputProcessed event.  If the selection changed while processing keyinput
+    /// and we weren't in Visual Mode then we need to update the selection
+    member x.OnKeyInputFinished() = 
+        if _selectionDirty then
+            _selectionDirty <- false
+            x.SetModeForSelection()
+
+    /// Update the mode based on the current Selection
+    member x.SetModeForSelection() = 
+
+        let isLeftButtonPressed = _mouseDevice.IsLeftButtonPressed
+
+        // Do we want to change the mode of IVimBuffer based on the active selection?
+        let getDesiredNewMode () = 
+            let isSelectModeMouse =
+                Util.IsFlagSet _globalSettings.SelectModeOptions SelectModeOptions.Mouse 
+            let inner = 
+                if _textView.Selection.IsEmpty then 
+                    if VisualKind.IsAnyVisualOrSelect _vimBuffer.ModeKind then
+                        Some ModeKind.Normal
+                    else 
+                        None
+                elif isSelectModeMouse && isLeftButtonPressed then
+                    // When the "mouse" is set in 'selectmode' then selection change should ensure
+                    // we are in select.  If we are already in select then maintain the current mode
+                    // else transition into the standard character one
+                    if VisualKind.IsAnySelect _vimBuffer.ModeKind then
+                        Some _vimBuffer.ModeKind
+                    else
+                        Some ModeKind.SelectCharacter
+                elif _textView.Selection.Mode = TextSelectionMode.Stream then 
+                    let modeKind = 
+                        match _vimBuffer.ModeKind with
+                        | ModeKind.VisualCharacter -> ModeKind.VisualCharacter
+                        | ModeKind.VisualLine -> ModeKind.VisualLine
+                        | ModeKind.VisualBlock -> ModeKind.VisualCharacter
+                        | ModeKind.SelectCharacter -> ModeKind.SelectCharacter
+                        | ModeKind.SelectLine -> ModeKind.SelectLine
+                        | ModeKind.SelectBlock -> ModeKind.SelectCharacter
+                        | _ ->
+                            // We were not already in a visual mode and the
+                            // user did not initiate the selection with the
+                            // mouse.  In that case handle the external select
+                            // by using the 'selectmode=mouse' setting
+                            if isSelectModeMouse then
+                                ModeKind.SelectCharacter
+                            else
+                                ModeKind.VisualCharacter
+                    Some modeKind
+                else 
+                    // Handle TextSelectionMode.Box cases
+                    if _vimBuffer.ModeKind = ModeKind.SelectBlock then
+                        Some ModeKind.SelectBlock
+                    elif _vimBuffer.ModeKind = ModeKind.VisualBlock then
+                        Some ModeKind.VisualBlock
+                    elif isSelectModeMouse then
+                        Some ModeKind.SelectBlock
+                    else
+                        Some ModeKind.VisualBlock
+            match inner with 
+            | None -> None
+            | Some kind -> if kind <> _vimBuffer.ModeKind then Some kind else None 
+
+        // Update the selections.  This is called from a post callback to ensure we don't 
+        // interfer with other selection + edit events.
+        //
+        // Because this occurs at a  later time it is possible that the IVimBuffer was closed
+        // in the mean time.  Make sure to guard against this possibility
+        let doUpdate () = 
+            if not _vimBuffer.IsClosed && not _selectionDirty then 
+                match getDesiredNewMode() with
+                | None -> ()
+                | Some modeKind -> _vimBuffer.SwitchMode modeKind ModeArgument.None |> ignore
+
+        match getDesiredNewMode() with
+        | None ->
+
+            try
+                _syncingSelection <- true
+
+                x.AdjustSelectionToCaret()
+
+                // No mode change is desired.  However the selection has changed and Visual Mode 
+                // caches information about the original selection.  Update that information now
+                if VisualKind.IsAnyVisual _vimBuffer.ModeKind then
+                    let mode = _vimBuffer.Mode :?> IVisualMode
+                    mode.SyncSelection()
+                elif VisualKind.IsAnySelect _vimBuffer.ModeKind then
+                    let mode = _vimBuffer.Mode :?> ISelectMode
+                    mode.SyncSelection()
+
+            finally
+                _syncingSelection <- false
+        | Some _ -> 
+            // It's not guaranteed that this will be set.  Visual Studio for instance will
+            // null this out in certain WPF designer scenarios
+            let context = System.Threading.SynchronizationContext.Current
+            if context <> null then context.Post( (fun _ -> doUpdate()), null)
+            else doUpdate()
+
+    /// In a normal character style selection vim extends the selection to include the value
+    /// under the caret.  The editor by default does an exclusive selection.  Adjust the selection
+    /// here to be inclusive 
+    member x.AdjustSelectionToCaret() =
+        Contract.Assert _syncingSelection
+
+        if (_mouseDevice.InDragOperation(_textView) && 
+            _globalSettings.SelectionKind = SelectionKind.Inclusive &&
+            _textView.Selection.IsActive && 
+            _textView.Selection.Mode = TextSelectionMode.Stream && 
+            not _textView.Selection.IsReversed && 
+            (_vimBuffer.ModeKind = ModeKind.VisualCharacter || _vimBuffer.ModeKind = ModeKind.SelectCharacter)) then
+
+            match TextViewUtil.GetTextViewLines _textView, _mouseDevice.GetPosition _textView |> NullableUtil.ToOption with
+            | Some textViewLines, Some wpfPoint ->
+                let x = wpfPoint.X
+                let y = wpfPoint.Y
+                let textViewLine = textViewLines.GetTextViewLineContainingYCoordinate y
+                if textViewLine <> null then
+                    let point = textViewLine.GetBufferPositionFromXCoordinate x 
+                    VimTrace.TraceInfo("Caret {0} Point = {1}", x, if point.HasValue then point.Value.GetChar() else ' ')
+                    if point.HasValue && point.Value.Position >= _textView.Selection.ActivePoint.Position.Position && point.Value.Position < point.Value.Snapshot.Length then
+                        let activePoint = VirtualSnapshotPoint(point.Value.Add(1))
+                        let anchorPoint = _textView.Selection.AnchorPoint
+                        _textView.Selection.Select(anchorPoint, activePoint)
+            | _ -> ()
+
+[<Export(typeof<IVimBufferCreationListener>)>]
+type internal SelectionChangeTrackerFactory
+    [<ImportingConstructor>]
+    (
+        [<ImportMany>] _selectionOverrideList : IVisualModeSelectionOverride seq,
+        _mouseDevice : IMouseDevice,
+        _commonOperationsFactory : ICommonOperationsFactory
+    ) =
+
+    let _selectionOverrideList = _selectionOverrideList |> List.ofSeq
+
+    interface IVimBufferCreationListener with
+        member x.VimBufferCreated vimBuffer = 
+
+            // It's OK to just ignore this after creation.  It subscribes to several 
+            // event handlers which will keep it alive for the duration of the 
+            // IVimBuffer
+            let commonOperations = _commonOperationsFactory.GetCommonOperations vimBuffer.VimBufferData
+            let selectionTracker = SelectionChangeTracker(vimBuffer, commonOperations, _selectionOverrideList, _mouseDevice)
+            ()
+
+