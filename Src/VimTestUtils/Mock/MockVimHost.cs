﻿using System;
using Vim.EditorHost;
using Microsoft.FSharp.Collections;
using Microsoft.FSharp.Core;
using Microsoft.VisualStudio.Text;
using Microsoft.VisualStudio.Text.Editor;
using Vim.Extensions;

namespace Vim.UnitTest.Mock
{
    public class MockVimHost : IVimHost
    {
        public static readonly object FileNameKey = new object();

        private event EventHandler<TextViewEventArgs> _isVisibleChanged;
#pragma warning disable 67
        private event EventHandler<TextViewChangedEventArgs> _activeTextViewChanged;
        private event EventHandler<BeforeSaveEventArgs> _beforeSave;
#pragma warning restore 67

        public bool AutoSynchronizeSettings { get; set; }
        public bool IsAutoCommandEnabled { get; set; }
        public bool IsUndoRedoExpected { get; set; }
        public DefaultSettings DefaultSettings { get; set; }
        public bool EnsuredPackageLoaded { get; private set; }
        public int BeepCount { get; set; }
        public bool ClosedOtherWindows { get; private set; }
        public bool ClosedOtherTabs { get; private set; }
        public int GoToDefinitionCount { get; set; }
        public bool GoToFileReturn { get; set; }
        public bool GoToDefinitionReturn { get; set; }
        public Func<ITextView, ITextSnapshotLine, ITextSnapshotLine, IVimLocalSettings, FSharpOption<int>> GetNewLineIndentFunc { get; set; }
        public Func<ITextView, string, bool> GoToLocalDeclarationFunc { get; set; }
        public Func<ITextView, string, bool> GoToGlobalDeclarationFunc { get; set; }
        public Func<ITextView, bool> ReloadFunc { get; set; }
        public bool IsCompletionWindowActive { get; set; }
        public int DismissCompletionWindowCount { get; set; }
        public VirtualSnapshotPoint NavigateToData { get; set; }
        public bool NavigateToReturn { get; set; }
        public ITextView FocusedTextView { get; set; }
        public FSharpList<IVimBuffer> Buffers { get; set; }
        public bool? IsTextViewVisible { get; set; }
        public Func<ITextView, InsertCommand, bool> TryCustomProcessFunc { get; set; }
        public Func<ITextView> CreateHiddenTextViewFunc { get; set; }
        public Func<ITextBuffer, bool> IsDirtyFunc { get; set; }
        public Func<string, string, string, string, RunCommandResults> RunCommandFunc { get; set; }
        public Action<ITextView, string, string> RunHostCommandFunc { get; set; }
        public Func<string, FSharpOption<int>, FSharpOption<int>, bool> LoadIntoNewWindowFunc { get; set; }
        public Action<QuickFix, int, bool> RunQuickFixFunc { get; set; }
        public Action OpenQuickFixWindowFunc { get; set; }
        public Func<string, string, bool> RunSaveTextAs { get; set; }
        public ITextBuffer LastSaved { get; set; }
        public ITextView LastClosed { get; set; }
        public bool ShouldCreateVimBufferImpl { get; set; }
        public bool ShouldIncludeRcFile { get; set; }
        public VimRcState VimRcState { get; private set; }
        public int TabCount { get; set; }
        public int GoToTabData { get; set; }
        public int GetTabIndexData { get; set; }
        public WordWrapStyles WordWrapStyle { get; set; }
        public bool UseDefaultCaret { get; set; }

        public MockVimHost()
        {
            Clear();
        }

        public void RaiseIsVisibleChanged(ITextView textView)
        {
            if (_isVisibleChanged != null)
            {
                var args = new TextViewEventArgs(textView);
                _isVisibleChanged(this, args);
            }
        }

        /// <summary>
        /// Clear out the stored information
        /// </summary>
        public void Clear()
        {
            AutoSynchronizeSettings = true;
            IsAutoCommandEnabled = true;
            IsUndoRedoExpected = false;
            DefaultSettings = DefaultSettings.GVim74;
            GoToDefinitionReturn = true;
            IsCompletionWindowActive = false;
            NavigateToReturn = false;
            Buffers = FSharpList<IVimBuffer>.Empty;
            BeepCount = 0;
            ClosedOtherWindows = false;
            ClosedOtherTabs = false;
            GoToDefinitionCount = 0;
            FocusedTextView = null;
            IsTextViewVisible = null;
            _isVisibleChanged = null;
            TryCustomProcessFunc = null;
            GetNewLineIndentFunc = delegate { return FSharpOption<int>.None; };
            GoToLocalDeclarationFunc = delegate { throw new NotImplementedException(); };
            GoToGlobalDeclarationFunc = delegate { throw new NotImplementedException(); };
            CreateHiddenTextViewFunc = delegate { throw new NotImplementedException(); };
            RunCommandFunc = delegate { throw new NotImplementedException(); };
            RunHostCommandFunc = delegate { throw new NotImplementedException(); };
            LoadIntoNewWindowFunc = delegate { throw new NotImplementedException(); };
            RunQuickFixFunc = delegate { throw new NotImplementedException(); };
            OpenQuickFixWindowFunc = delegate { throw new NotImplementedException(); };
            RunSaveTextAs = delegate { throw new NotImplementedException(); };
            ReloadFunc = delegate { return true; };
            IsDirtyFunc = null;
            LastClosed = null;
            LastSaved = null;
            ShouldCreateVimBufferImpl = false;
            ShouldIncludeRcFile = true;
            WordWrapStyle = WordWrapStyles.WordWrap;
            UseDefaultCaret = false;
        }

        void IVimHost.EnsurePackageLoaded()
        {
            EnsuredPackageLoaded = true;
        }

        void IVimHost.Beep()
        {
            BeepCount++;
        }

        bool IVimHost.GoToDefinition()
        {
            GoToDefinitionCount++;
            return GoToDefinitionReturn;
        }

        bool IVimHost.NavigateTo(VirtualSnapshotPoint point)
        {
            NavigateToData = point;
            return NavigateToReturn;
        }

        string IVimHost.GetName(ITextBuffer textBuffer)
        {
            string name = null;
            if (textBuffer.Properties.TryGetPropertySafe(FileNameKey, out object value))
            {
                name = value as string;
            }

            return name ?? "";
        }

        void IVimHost.Close(ITextView textView)
        {
            LastClosed = textView;
            textView.Close();
        }

        void IVimHost.CloseAllOtherWindows(ITextView textView)
        {
            ClosedOtherWindows = true;
        }

        void IVimHost.CloseAllOtherTabs(ITextView textView)
        {
            ClosedOtherTabs = true;
        }

        ITextView IVimHost.CreateHiddenTextView()
        {
            return CreateHiddenTextViewFunc();
        }

        bool IVimHost.Save(ITextBuffer textBuffer)
        {
            LastSaved = textBuffer;
            return true;
        }

        bool IVimHost.SaveTextAs(string text, string filePath)
        {
            return RunSaveTextAs(text, filePath);
        }

        void IVimHost.SplitViewHorizontally(ITextView textView)
        {
            throw new NotImplementedException();
        }

        void IVimHost.Make(bool jumpToFirstError, string arguments)
        {
            throw new NotImplementedException();
        }

        void IVimHost.GoToWindow(ITextView textView, WindowKind windowKind, int count)
        {
            throw new NotImplementedException();
        }

        FSharpOption<int> IVimHost.GetNewLineIndent(ITextView textView, ITextSnapshotLine contextLine, ITextSnapshotLine newLine, IVimLocalSettings localSettings)
        {
            return GetNewLineIndentFunc(textView, contextLine, newLine, localSettings);
        }

        bool IVimHost.GoToGlobalDeclaration(ITextView value, string target)
        {
            return GoToGlobalDeclarationFunc(value, target);
        }

        bool IVimHost.GoToLocalDeclaration(ITextView value, string target)
        {
            return GoToLocalDeclarationFunc(value, target);
        }

        void IVimHost.FormatLines(ITextView value, SnapshotLineRange range)
        {
            throw new NotImplementedException();
        }

        void IVimHost.EnsureVisible(ITextView textView, SnapshotPoint value)
        {
        }

        bool IVimHost.IsDirty(ITextBuffer value)
        {
            if (IsDirtyFunc != null)
            {
                return IsDirtyFunc(value);
            }

            return false;
        }

        bool IVimHost.IsReadOnly(ITextBuffer value)
        {
            return false;
        }

        bool IVimHost.LoadFileIntoExistingWindow(string filePath, ITextView textView)
        {
            return true;
        }

        bool IVimHost.Reload(ITextView textView)
        {
            return ReloadFunc(textView);
        }

        void IVimHost.GoToTab(int index)
        {
            GoToTabData = index;
        }

        RunCommandResults IVimHost.RunCommand(string workingDirectory, string command, string arguments, string input)
        {
            return RunCommandFunc(workingDirectory, command, arguments, input);
        }

        void IVimHost.RunHostCommand(ITextView textView, string command, string argument)
        {
            RunHostCommandFunc(textView, command, argument);
        }

        void IVimHost.SplitViewVertically(ITextView value)
        {
            throw new NotImplementedException();
        }

        void IVimHost.StartShell(string workingDirectory, string command, string arguments)
        {
            throw new NotImplementedException();
        }

        bool IVimHost.LoadFileIntoNewWindow(string filePath, FSharpOption<int> line, FSharpOption<int> column)
        {
            return LoadIntoNewWindowFunc(filePath, line, column);
        }

        FSharpOption<ITextView> IVimHost.GetFocusedTextView()
        {
            return FSharpOption.CreateForReference(FocusedTextView);
        }

        bool IVimHost.IsFocused(ITextView textView)
        {
            if (FocusedTextView != null)
            {
                return textView == FocusedTextView;
            }

            return true;
        }

        void IVimHost.Quit()
        {
            throw new NotImplementedException();
        }

        bool IVimHost.IsVisible(ITextView textView)
        {
            if (IsTextViewVisible.HasValue)
            {
                return IsTextViewVisible.Value;
            }

            return true;
        }

        bool IVimHost.TryCustomProcess(ITextView textView, InsertCommand command)
        {
            if (TryCustomProcessFunc != null)
            {
                return TryCustomProcessFunc(textView, command);
            }

            return false;
        }

        event EventHandler<TextViewEventArgs> IVimHost.IsVisibleChanged
        {
            add { _isVisibleChanged += value; }
            remove { _isVisibleChanged -= value; }
        }

        event EventHandler<TextViewChangedEventArgs> IVimHost.ActiveTextViewChanged
        {
            add { _activeTextViewChanged += value; }
            remove { _activeTextViewChanged -= value; }
        }

        event EventHandler<BeforeSaveEventArgs> IVimHost.BeforeSave
        {
            add { _beforeSave += value; }
            remove { _beforeSave -= value; }
        }

        void IVimHost.BeginBulkOperation()
        {
        }

        void IVimHost.EndBulkOperation()
        {
        }

        bool IVimHost.ShouldCreateVimBuffer(ITextView textView)
        {
            return ShouldCreateVimBufferImpl;
        }

        bool IVimHost.ShouldIncludeRcFile(VimRcPath vimRcPath)
        {
            return ShouldIncludeRcFile;
        }

        void IVimHost.OpenQuickFixWindow()
        {
            OpenQuickFixWindowFunc();
        }

        bool IVimHost.GoToQuickFix(QuickFix quickFix, int count, bool hasBang)
        {
            RunQuickFixFunc(quickFix, count, hasBang);
            return false;
        }

        void IVimHost.VimCreated(IVim vim)
        {
        }

        void IVimHost.VimRcLoaded(VimRcState vimRcState, IVimLocalSettings localSettings, IVimWindowSettings windowSettings)
        {
            VimRcState = vimRcState;
        }

        int IVimHost.GetTabIndex(ITextView textView)
        {
            return GetTabIndexData;
        }

        WordWrapStyles IVimHost.GetWordWrapStyle(ITextView textView)
        {
            return WordWrapStyle;
        }

        int IVimHost.TabCount
        {
            get { return TabCount; }
        }

        bool IVimHost.ShouldKeepSelectionAfterHostCommand(string command, string argument)
        {
            return false;
        }

<<<<<<< HEAD
        bool IVimHost.HasMultipleCarets(ITextView textView)
        {
            return false;
=======
        bool IVimHost.UseDefaultCaret
        {
            get { return UseDefaultCaret; }
>>>>>>> 85c5b2eb
        }
    }
}
<|MERGE_RESOLUTION|>--- conflicted
+++ resolved
@@ -1,404 +1,403 @@
-﻿using System;
-using Vim.EditorHost;
-using Microsoft.FSharp.Collections;
-using Microsoft.FSharp.Core;
-using Microsoft.VisualStudio.Text;
-using Microsoft.VisualStudio.Text.Editor;
-using Vim.Extensions;
-
-namespace Vim.UnitTest.Mock
-{
-    public class MockVimHost : IVimHost
-    {
-        public static readonly object FileNameKey = new object();
-
-        private event EventHandler<TextViewEventArgs> _isVisibleChanged;
-#pragma warning disable 67
-        private event EventHandler<TextViewChangedEventArgs> _activeTextViewChanged;
-        private event EventHandler<BeforeSaveEventArgs> _beforeSave;
-#pragma warning restore 67
-
-        public bool AutoSynchronizeSettings { get; set; }
-        public bool IsAutoCommandEnabled { get; set; }
-        public bool IsUndoRedoExpected { get; set; }
-        public DefaultSettings DefaultSettings { get; set; }
-        public bool EnsuredPackageLoaded { get; private set; }
-        public int BeepCount { get; set; }
-        public bool ClosedOtherWindows { get; private set; }
-        public bool ClosedOtherTabs { get; private set; }
-        public int GoToDefinitionCount { get; set; }
-        public bool GoToFileReturn { get; set; }
-        public bool GoToDefinitionReturn { get; set; }
-        public Func<ITextView, ITextSnapshotLine, ITextSnapshotLine, IVimLocalSettings, FSharpOption<int>> GetNewLineIndentFunc { get; set; }
-        public Func<ITextView, string, bool> GoToLocalDeclarationFunc { get; set; }
-        public Func<ITextView, string, bool> GoToGlobalDeclarationFunc { get; set; }
-        public Func<ITextView, bool> ReloadFunc { get; set; }
-        public bool IsCompletionWindowActive { get; set; }
-        public int DismissCompletionWindowCount { get; set; }
-        public VirtualSnapshotPoint NavigateToData { get; set; }
-        public bool NavigateToReturn { get; set; }
-        public ITextView FocusedTextView { get; set; }
-        public FSharpList<IVimBuffer> Buffers { get; set; }
-        public bool? IsTextViewVisible { get; set; }
-        public Func<ITextView, InsertCommand, bool> TryCustomProcessFunc { get; set; }
-        public Func<ITextView> CreateHiddenTextViewFunc { get; set; }
-        public Func<ITextBuffer, bool> IsDirtyFunc { get; set; }
-        public Func<string, string, string, string, RunCommandResults> RunCommandFunc { get; set; }
-        public Action<ITextView, string, string> RunHostCommandFunc { get; set; }
-        public Func<string, FSharpOption<int>, FSharpOption<int>, bool> LoadIntoNewWindowFunc { get; set; }
-        public Action<QuickFix, int, bool> RunQuickFixFunc { get; set; }
-        public Action OpenQuickFixWindowFunc { get; set; }
-        public Func<string, string, bool> RunSaveTextAs { get; set; }
-        public ITextBuffer LastSaved { get; set; }
-        public ITextView LastClosed { get; set; }
-        public bool ShouldCreateVimBufferImpl { get; set; }
-        public bool ShouldIncludeRcFile { get; set; }
-        public VimRcState VimRcState { get; private set; }
-        public int TabCount { get; set; }
-        public int GoToTabData { get; set; }
-        public int GetTabIndexData { get; set; }
-        public WordWrapStyles WordWrapStyle { get; set; }
-        public bool UseDefaultCaret { get; set; }
-
-        public MockVimHost()
-        {
-            Clear();
-        }
-
-        public void RaiseIsVisibleChanged(ITextView textView)
-        {
-            if (_isVisibleChanged != null)
-            {
-                var args = new TextViewEventArgs(textView);
-                _isVisibleChanged(this, args);
-            }
-        }
-
-        /// <summary>
-        /// Clear out the stored information
-        /// </summary>
-        public void Clear()
-        {
-            AutoSynchronizeSettings = true;
-            IsAutoCommandEnabled = true;
-            IsUndoRedoExpected = false;
-            DefaultSettings = DefaultSettings.GVim74;
-            GoToDefinitionReturn = true;
-            IsCompletionWindowActive = false;
-            NavigateToReturn = false;
-            Buffers = FSharpList<IVimBuffer>.Empty;
-            BeepCount = 0;
-            ClosedOtherWindows = false;
-            ClosedOtherTabs = false;
-            GoToDefinitionCount = 0;
-            FocusedTextView = null;
-            IsTextViewVisible = null;
-            _isVisibleChanged = null;
-            TryCustomProcessFunc = null;
-            GetNewLineIndentFunc = delegate { return FSharpOption<int>.None; };
-            GoToLocalDeclarationFunc = delegate { throw new NotImplementedException(); };
-            GoToGlobalDeclarationFunc = delegate { throw new NotImplementedException(); };
-            CreateHiddenTextViewFunc = delegate { throw new NotImplementedException(); };
-            RunCommandFunc = delegate { throw new NotImplementedException(); };
-            RunHostCommandFunc = delegate { throw new NotImplementedException(); };
-            LoadIntoNewWindowFunc = delegate { throw new NotImplementedException(); };
-            RunQuickFixFunc = delegate { throw new NotImplementedException(); };
-            OpenQuickFixWindowFunc = delegate { throw new NotImplementedException(); };
-            RunSaveTextAs = delegate { throw new NotImplementedException(); };
-            ReloadFunc = delegate { return true; };
-            IsDirtyFunc = null;
-            LastClosed = null;
-            LastSaved = null;
-            ShouldCreateVimBufferImpl = false;
-            ShouldIncludeRcFile = true;
-            WordWrapStyle = WordWrapStyles.WordWrap;
-            UseDefaultCaret = false;
-        }
-
-        void IVimHost.EnsurePackageLoaded()
-        {
-            EnsuredPackageLoaded = true;
-        }
-
-        void IVimHost.Beep()
-        {
-            BeepCount++;
-        }
-
-        bool IVimHost.GoToDefinition()
-        {
-            GoToDefinitionCount++;
-            return GoToDefinitionReturn;
-        }
-
-        bool IVimHost.NavigateTo(VirtualSnapshotPoint point)
-        {
-            NavigateToData = point;
-            return NavigateToReturn;
-        }
-
-        string IVimHost.GetName(ITextBuffer textBuffer)
-        {
-            string name = null;
-            if (textBuffer.Properties.TryGetPropertySafe(FileNameKey, out object value))
-            {
-                name = value as string;
-            }
-
-            return name ?? "";
-        }
-
-        void IVimHost.Close(ITextView textView)
-        {
-            LastClosed = textView;
-            textView.Close();
-        }
-
-        void IVimHost.CloseAllOtherWindows(ITextView textView)
-        {
-            ClosedOtherWindows = true;
-        }
-
-        void IVimHost.CloseAllOtherTabs(ITextView textView)
-        {
-            ClosedOtherTabs = true;
-        }
-
-        ITextView IVimHost.CreateHiddenTextView()
-        {
-            return CreateHiddenTextViewFunc();
-        }
-
-        bool IVimHost.Save(ITextBuffer textBuffer)
-        {
-            LastSaved = textBuffer;
-            return true;
-        }
-
-        bool IVimHost.SaveTextAs(string text, string filePath)
-        {
-            return RunSaveTextAs(text, filePath);
-        }
-
-        void IVimHost.SplitViewHorizontally(ITextView textView)
-        {
-            throw new NotImplementedException();
-        }
-
-        void IVimHost.Make(bool jumpToFirstError, string arguments)
-        {
-            throw new NotImplementedException();
-        }
-
-        void IVimHost.GoToWindow(ITextView textView, WindowKind windowKind, int count)
-        {
-            throw new NotImplementedException();
-        }
-
-        FSharpOption<int> IVimHost.GetNewLineIndent(ITextView textView, ITextSnapshotLine contextLine, ITextSnapshotLine newLine, IVimLocalSettings localSettings)
-        {
-            return GetNewLineIndentFunc(textView, contextLine, newLine, localSettings);
-        }
-
-        bool IVimHost.GoToGlobalDeclaration(ITextView value, string target)
-        {
-            return GoToGlobalDeclarationFunc(value, target);
-        }
-
-        bool IVimHost.GoToLocalDeclaration(ITextView value, string target)
-        {
-            return GoToLocalDeclarationFunc(value, target);
-        }
-
-        void IVimHost.FormatLines(ITextView value, SnapshotLineRange range)
-        {
-            throw new NotImplementedException();
-        }
-
-        void IVimHost.EnsureVisible(ITextView textView, SnapshotPoint value)
-        {
-        }
-
-        bool IVimHost.IsDirty(ITextBuffer value)
-        {
-            if (IsDirtyFunc != null)
-            {
-                return IsDirtyFunc(value);
-            }
-
-            return false;
-        }
-
-        bool IVimHost.IsReadOnly(ITextBuffer value)
-        {
-            return false;
-        }
-
-        bool IVimHost.LoadFileIntoExistingWindow(string filePath, ITextView textView)
-        {
-            return true;
-        }
-
-        bool IVimHost.Reload(ITextView textView)
-        {
-            return ReloadFunc(textView);
-        }
-
-        void IVimHost.GoToTab(int index)
-        {
-            GoToTabData = index;
-        }
-
-        RunCommandResults IVimHost.RunCommand(string workingDirectory, string command, string arguments, string input)
-        {
-            return RunCommandFunc(workingDirectory, command, arguments, input);
-        }
-
-        void IVimHost.RunHostCommand(ITextView textView, string command, string argument)
-        {
-            RunHostCommandFunc(textView, command, argument);
-        }
-
-        void IVimHost.SplitViewVertically(ITextView value)
-        {
-            throw new NotImplementedException();
-        }
-
-        void IVimHost.StartShell(string workingDirectory, string command, string arguments)
-        {
-            throw new NotImplementedException();
-        }
-
-        bool IVimHost.LoadFileIntoNewWindow(string filePath, FSharpOption<int> line, FSharpOption<int> column)
-        {
-            return LoadIntoNewWindowFunc(filePath, line, column);
-        }
-
-        FSharpOption<ITextView> IVimHost.GetFocusedTextView()
-        {
-            return FSharpOption.CreateForReference(FocusedTextView);
-        }
-
-        bool IVimHost.IsFocused(ITextView textView)
-        {
-            if (FocusedTextView != null)
-            {
-                return textView == FocusedTextView;
-            }
-
-            return true;
-        }
-
-        void IVimHost.Quit()
-        {
-            throw new NotImplementedException();
-        }
-
-        bool IVimHost.IsVisible(ITextView textView)
-        {
-            if (IsTextViewVisible.HasValue)
-            {
-                return IsTextViewVisible.Value;
-            }
-
-            return true;
-        }
-
-        bool IVimHost.TryCustomProcess(ITextView textView, InsertCommand command)
-        {
-            if (TryCustomProcessFunc != null)
-            {
-                return TryCustomProcessFunc(textView, command);
-            }
-
-            return false;
-        }
-
-        event EventHandler<TextViewEventArgs> IVimHost.IsVisibleChanged
-        {
-            add { _isVisibleChanged += value; }
-            remove { _isVisibleChanged -= value; }
-        }
-
-        event EventHandler<TextViewChangedEventArgs> IVimHost.ActiveTextViewChanged
-        {
-            add { _activeTextViewChanged += value; }
-            remove { _activeTextViewChanged -= value; }
-        }
-
-        event EventHandler<BeforeSaveEventArgs> IVimHost.BeforeSave
-        {
-            add { _beforeSave += value; }
-            remove { _beforeSave -= value; }
-        }
-
-        void IVimHost.BeginBulkOperation()
-        {
-        }
-
-        void IVimHost.EndBulkOperation()
-        {
-        }
-
-        bool IVimHost.ShouldCreateVimBuffer(ITextView textView)
-        {
-            return ShouldCreateVimBufferImpl;
-        }
-
-        bool IVimHost.ShouldIncludeRcFile(VimRcPath vimRcPath)
-        {
-            return ShouldIncludeRcFile;
-        }
-
-        void IVimHost.OpenQuickFixWindow()
-        {
-            OpenQuickFixWindowFunc();
-        }
-
-        bool IVimHost.GoToQuickFix(QuickFix quickFix, int count, bool hasBang)
-        {
-            RunQuickFixFunc(quickFix, count, hasBang);
-            return false;
-        }
-
-        void IVimHost.VimCreated(IVim vim)
-        {
-        }
-
-        void IVimHost.VimRcLoaded(VimRcState vimRcState, IVimLocalSettings localSettings, IVimWindowSettings windowSettings)
-        {
-            VimRcState = vimRcState;
-        }
-
-        int IVimHost.GetTabIndex(ITextView textView)
-        {
-            return GetTabIndexData;
-        }
-
-        WordWrapStyles IVimHost.GetWordWrapStyle(ITextView textView)
-        {
-            return WordWrapStyle;
-        }
-
-        int IVimHost.TabCount
-        {
-            get { return TabCount; }
-        }
-
-        bool IVimHost.ShouldKeepSelectionAfterHostCommand(string command, string argument)
-        {
-            return false;
-        }
-
-<<<<<<< HEAD
-        bool IVimHost.HasMultipleCarets(ITextView textView)
-        {
-            return false;
-=======
-        bool IVimHost.UseDefaultCaret
-        {
-            get { return UseDefaultCaret; }
->>>>>>> 85c5b2eb
-        }
-    }
-}
+﻿using System;
+using Vim.EditorHost;
+using Microsoft.FSharp.Collections;
+using Microsoft.FSharp.Core;
+using Microsoft.VisualStudio.Text;
+using Microsoft.VisualStudio.Text.Editor;
+using Vim.Extensions;
+
+namespace Vim.UnitTest.Mock
+{
+    public class MockVimHost : IVimHost
+    {
+        public static readonly object FileNameKey = new object();
+
+        private event EventHandler<TextViewEventArgs> _isVisibleChanged;
+#pragma warning disable 67
+        private event EventHandler<TextViewChangedEventArgs> _activeTextViewChanged;
+        private event EventHandler<BeforeSaveEventArgs> _beforeSave;
+#pragma warning restore 67
+
+        public bool AutoSynchronizeSettings { get; set; }
+        public bool IsAutoCommandEnabled { get; set; }
+        public bool IsUndoRedoExpected { get; set; }
+        public DefaultSettings DefaultSettings { get; set; }
+        public bool EnsuredPackageLoaded { get; private set; }
+        public int BeepCount { get; set; }
+        public bool ClosedOtherWindows { get; private set; }
+        public bool ClosedOtherTabs { get; private set; }
+        public int GoToDefinitionCount { get; set; }
+        public bool GoToFileReturn { get; set; }
+        public bool GoToDefinitionReturn { get; set; }
+        public Func<ITextView, ITextSnapshotLine, ITextSnapshotLine, IVimLocalSettings, FSharpOption<int>> GetNewLineIndentFunc { get; set; }
+        public Func<ITextView, string, bool> GoToLocalDeclarationFunc { get; set; }
+        public Func<ITextView, string, bool> GoToGlobalDeclarationFunc { get; set; }
+        public Func<ITextView, bool> ReloadFunc { get; set; }
+        public bool IsCompletionWindowActive { get; set; }
+        public int DismissCompletionWindowCount { get; set; }
+        public VirtualSnapshotPoint NavigateToData { get; set; }
+        public bool NavigateToReturn { get; set; }
+        public ITextView FocusedTextView { get; set; }
+        public FSharpList<IVimBuffer> Buffers { get; set; }
+        public bool? IsTextViewVisible { get; set; }
+        public Func<ITextView, InsertCommand, bool> TryCustomProcessFunc { get; set; }
+        public Func<ITextView> CreateHiddenTextViewFunc { get; set; }
+        public Func<ITextBuffer, bool> IsDirtyFunc { get; set; }
+        public Func<string, string, string, string, RunCommandResults> RunCommandFunc { get; set; }
+        public Action<ITextView, string, string> RunHostCommandFunc { get; set; }
+        public Func<string, FSharpOption<int>, FSharpOption<int>, bool> LoadIntoNewWindowFunc { get; set; }
+        public Action<QuickFix, int, bool> RunQuickFixFunc { get; set; }
+        public Action OpenQuickFixWindowFunc { get; set; }
+        public Func<string, string, bool> RunSaveTextAs { get; set; }
+        public ITextBuffer LastSaved { get; set; }
+        public ITextView LastClosed { get; set; }
+        public bool ShouldCreateVimBufferImpl { get; set; }
+        public bool ShouldIncludeRcFile { get; set; }
+        public VimRcState VimRcState { get; private set; }
+        public int TabCount { get; set; }
+        public int GoToTabData { get; set; }
+        public int GetTabIndexData { get; set; }
+        public WordWrapStyles WordWrapStyle { get; set; }
+        public bool UseDefaultCaret { get; set; }
+
+        public MockVimHost()
+        {
+            Clear();
+        }
+
+        public void RaiseIsVisibleChanged(ITextView textView)
+        {
+            if (_isVisibleChanged != null)
+            {
+                var args = new TextViewEventArgs(textView);
+                _isVisibleChanged(this, args);
+            }
+        }
+
+        /// <summary>
+        /// Clear out the stored information
+        /// </summary>
+        public void Clear()
+        {
+            AutoSynchronizeSettings = true;
+            IsAutoCommandEnabled = true;
+            IsUndoRedoExpected = false;
+            DefaultSettings = DefaultSettings.GVim74;
+            GoToDefinitionReturn = true;
+            IsCompletionWindowActive = false;
+            NavigateToReturn = false;
+            Buffers = FSharpList<IVimBuffer>.Empty;
+            BeepCount = 0;
+            ClosedOtherWindows = false;
+            ClosedOtherTabs = false;
+            GoToDefinitionCount = 0;
+            FocusedTextView = null;
+            IsTextViewVisible = null;
+            _isVisibleChanged = null;
+            TryCustomProcessFunc = null;
+            GetNewLineIndentFunc = delegate { return FSharpOption<int>.None; };
+            GoToLocalDeclarationFunc = delegate { throw new NotImplementedException(); };
+            GoToGlobalDeclarationFunc = delegate { throw new NotImplementedException(); };
+            CreateHiddenTextViewFunc = delegate { throw new NotImplementedException(); };
+            RunCommandFunc = delegate { throw new NotImplementedException(); };
+            RunHostCommandFunc = delegate { throw new NotImplementedException(); };
+            LoadIntoNewWindowFunc = delegate { throw new NotImplementedException(); };
+            RunQuickFixFunc = delegate { throw new NotImplementedException(); };
+            OpenQuickFixWindowFunc = delegate { throw new NotImplementedException(); };
+            RunSaveTextAs = delegate { throw new NotImplementedException(); };
+            ReloadFunc = delegate { return true; };
+            IsDirtyFunc = null;
+            LastClosed = null;
+            LastSaved = null;
+            ShouldCreateVimBufferImpl = false;
+            ShouldIncludeRcFile = true;
+            WordWrapStyle = WordWrapStyles.WordWrap;
+            UseDefaultCaret = false;
+        }
+
+        void IVimHost.EnsurePackageLoaded()
+        {
+            EnsuredPackageLoaded = true;
+        }
+
+        void IVimHost.Beep()
+        {
+            BeepCount++;
+        }
+
+        bool IVimHost.GoToDefinition()
+        {
+            GoToDefinitionCount++;
+            return GoToDefinitionReturn;
+        }
+
+        bool IVimHost.NavigateTo(VirtualSnapshotPoint point)
+        {
+            NavigateToData = point;
+            return NavigateToReturn;
+        }
+
+        string IVimHost.GetName(ITextBuffer textBuffer)
+        {
+            string name = null;
+            if (textBuffer.Properties.TryGetPropertySafe(FileNameKey, out object value))
+            {
+                name = value as string;
+            }
+
+            return name ?? "";
+        }
+
+        void IVimHost.Close(ITextView textView)
+        {
+            LastClosed = textView;
+            textView.Close();
+        }
+
+        void IVimHost.CloseAllOtherWindows(ITextView textView)
+        {
+            ClosedOtherWindows = true;
+        }
+
+        void IVimHost.CloseAllOtherTabs(ITextView textView)
+        {
+            ClosedOtherTabs = true;
+        }
+
+        ITextView IVimHost.CreateHiddenTextView()
+        {
+            return CreateHiddenTextViewFunc();
+        }
+
+        bool IVimHost.Save(ITextBuffer textBuffer)
+        {
+            LastSaved = textBuffer;
+            return true;
+        }
+
+        bool IVimHost.SaveTextAs(string text, string filePath)
+        {
+            return RunSaveTextAs(text, filePath);
+        }
+
+        void IVimHost.SplitViewHorizontally(ITextView textView)
+        {
+            throw new NotImplementedException();
+        }
+
+        void IVimHost.Make(bool jumpToFirstError, string arguments)
+        {
+            throw new NotImplementedException();
+        }
+
+        void IVimHost.GoToWindow(ITextView textView, WindowKind windowKind, int count)
+        {
+            throw new NotImplementedException();
+        }
+
+        FSharpOption<int> IVimHost.GetNewLineIndent(ITextView textView, ITextSnapshotLine contextLine, ITextSnapshotLine newLine, IVimLocalSettings localSettings)
+        {
+            return GetNewLineIndentFunc(textView, contextLine, newLine, localSettings);
+        }
+
+        bool IVimHost.GoToGlobalDeclaration(ITextView value, string target)
+        {
+            return GoToGlobalDeclarationFunc(value, target);
+        }
+
+        bool IVimHost.GoToLocalDeclaration(ITextView value, string target)
+        {
+            return GoToLocalDeclarationFunc(value, target);
+        }
+
+        void IVimHost.FormatLines(ITextView value, SnapshotLineRange range)
+        {
+            throw new NotImplementedException();
+        }
+
+        void IVimHost.EnsureVisible(ITextView textView, SnapshotPoint value)
+        {
+        }
+
+        bool IVimHost.IsDirty(ITextBuffer value)
+        {
+            if (IsDirtyFunc != null)
+            {
+                return IsDirtyFunc(value);
+            }
+
+            return false;
+        }
+
+        bool IVimHost.IsReadOnly(ITextBuffer value)
+        {
+            return false;
+        }
+
+        bool IVimHost.LoadFileIntoExistingWindow(string filePath, ITextView textView)
+        {
+            return true;
+        }
+
+        bool IVimHost.Reload(ITextView textView)
+        {
+            return ReloadFunc(textView);
+        }
+
+        void IVimHost.GoToTab(int index)
+        {
+            GoToTabData = index;
+        }
+
+        RunCommandResults IVimHost.RunCommand(string workingDirectory, string command, string arguments, string input)
+        {
+            return RunCommandFunc(workingDirectory, command, arguments, input);
+        }
+
+        void IVimHost.RunHostCommand(ITextView textView, string command, string argument)
+        {
+            RunHostCommandFunc(textView, command, argument);
+        }
+
+        void IVimHost.SplitViewVertically(ITextView value)
+        {
+            throw new NotImplementedException();
+        }
+
+        void IVimHost.StartShell(string workingDirectory, string command, string arguments)
+        {
+            throw new NotImplementedException();
+        }
+
+        bool IVimHost.LoadFileIntoNewWindow(string filePath, FSharpOption<int> line, FSharpOption<int> column)
+        {
+            return LoadIntoNewWindowFunc(filePath, line, column);
+        }
+
+        FSharpOption<ITextView> IVimHost.GetFocusedTextView()
+        {
+            return FSharpOption.CreateForReference(FocusedTextView);
+        }
+
+        bool IVimHost.IsFocused(ITextView textView)
+        {
+            if (FocusedTextView != null)
+            {
+                return textView == FocusedTextView;
+            }
+
+            return true;
+        }
+
+        void IVimHost.Quit()
+        {
+            throw new NotImplementedException();
+        }
+
+        bool IVimHost.IsVisible(ITextView textView)
+        {
+            if (IsTextViewVisible.HasValue)
+            {
+                return IsTextViewVisible.Value;
+            }
+
+            return true;
+        }
+
+        bool IVimHost.TryCustomProcess(ITextView textView, InsertCommand command)
+        {
+            if (TryCustomProcessFunc != null)
+            {
+                return TryCustomProcessFunc(textView, command);
+            }
+
+            return false;
+        }
+
+        event EventHandler<TextViewEventArgs> IVimHost.IsVisibleChanged
+        {
+            add { _isVisibleChanged += value; }
+            remove { _isVisibleChanged -= value; }
+        }
+
+        event EventHandler<TextViewChangedEventArgs> IVimHost.ActiveTextViewChanged
+        {
+            add { _activeTextViewChanged += value; }
+            remove { _activeTextViewChanged -= value; }
+        }
+
+        event EventHandler<BeforeSaveEventArgs> IVimHost.BeforeSave
+        {
+            add { _beforeSave += value; }
+            remove { _beforeSave -= value; }
+        }
+
+        void IVimHost.BeginBulkOperation()
+        {
+        }
+
+        void IVimHost.EndBulkOperation()
+        {
+        }
+
+        bool IVimHost.ShouldCreateVimBuffer(ITextView textView)
+        {
+            return ShouldCreateVimBufferImpl;
+        }
+
+        bool IVimHost.ShouldIncludeRcFile(VimRcPath vimRcPath)
+        {
+            return ShouldIncludeRcFile;
+        }
+
+        void IVimHost.OpenQuickFixWindow()
+        {
+            OpenQuickFixWindowFunc();
+        }
+
+        bool IVimHost.GoToQuickFix(QuickFix quickFix, int count, bool hasBang)
+        {
+            RunQuickFixFunc(quickFix, count, hasBang);
+            return false;
+        }
+
+        void IVimHost.VimCreated(IVim vim)
+        {
+        }
+
+        void IVimHost.VimRcLoaded(VimRcState vimRcState, IVimLocalSettings localSettings, IVimWindowSettings windowSettings)
+        {
+            VimRcState = vimRcState;
+        }
+
+        int IVimHost.GetTabIndex(ITextView textView)
+        {
+            return GetTabIndexData;
+        }
+
+        WordWrapStyles IVimHost.GetWordWrapStyle(ITextView textView)
+        {
+            return WordWrapStyle;
+        }
+
+        int IVimHost.TabCount
+        {
+            get { return TabCount; }
+        }
+
+        bool IVimHost.ShouldKeepSelectionAfterHostCommand(string command, string argument)
+        {
+            return false;
+        }
+
+        bool IVimHost.UseDefaultCaret
+        {
+            get { return UseDefaultCaret; }
+        }
+
+        bool IVimHost.HasMultipleCarets(ITextView textView)
+        {
+            return false;
+        }
+    }
+}