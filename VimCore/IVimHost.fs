--- conflicted
+++ resolved
@@ -1,109 +1,107 @@
-﻿#light
+﻿#light
+
+namespace Vim
+open Microsoft.VisualStudio.Text
+open Microsoft.VisualStudio.Text.Editor
+
+[<RequireQualifiedAccess>]
+type HostResult =
+    | Success
+    | Error of string
+
+type IVimHost =
+    abstract Beep : unit -> unit
+
+    /// Ensure that the given point is visible
+    abstract EnsureVisible : textView : ITextView -> point : SnapshotPoint -> unit
+
+    /// Format the provided lines
+    abstract FormatLines : textView : ITextView -> range : SnapshotLineRange -> unit
+
+    /// Get the ITextView which currently has keyboard focus
+    abstract GetFocusedTextView : unit -> ITextView option
+
+    /// Go to the definition of the value under the cursor
+    abstract GoToDefinition : unit -> bool
+
+    /// Go to the local declaration of the value under the cursor
+    abstract GoToLocalDeclaration : textView : ITextView -> identifier : string -> bool
+
+    /// Go to the local declaration of the value under the cursor
+    abstract GoToGlobalDeclaration : tetxView : ITextView -> identifier : string -> bool
+
+    /// Go to the "count" next tab window in the specified direction.  This will wrap 
+    /// around
+    abstract GoToNextTab : Path -> count : int -> unit
+
+    /// Go the nth tab.  The first tab can be accessed with both 0 and 1
+    abstract GoToTab : index : int -> unit
+
+    /// Get the name of the given ITextBuffer
+    abstract GetName : textBuffer : ITextBuffer -> string
+
+    /// Is the ITextBuffer in a dirty state?
+    abstract IsDirty : textBuffer : ITextBuffer -> bool
+
+    /// Is the ITextBuffer readonly
+    abstract IsReadOnly : textBuffer : ITextBuffer -> bool
 
-namespace Vim
-open Microsoft.VisualStudio.Text
-open Microsoft.VisualStudio.Text.Editor
-
-[<RequireQualifiedAccess>]
-type HostResult =
-    | Success
-    | Error of string
-
-type IVimHost =
-    abstract Beep : unit -> unit
-
-    /// Ensure that the given point is visible
-    abstract EnsureVisible : textView : ITextView -> point : SnapshotPoint -> unit
-
-    /// Format the provided lines
-    abstract FormatLines : textView : ITextView -> range : SnapshotLineRange -> unit
-
-    /// Get the ITextView which currently has keyboard focus
-    abstract GetFocusedTextView : unit -> ITextView option
-
-    /// Go to the definition of the value under the cursor
-    abstract GoToDefinition : unit -> bool
-
-    /// Go to the local declaration of the value under the cursor
-    abstract GoToLocalDeclaration : textView : ITextView -> identifier : string -> bool
-
-    /// Go to the local declaration of the value under the cursor
-    abstract GoToGlobalDeclaration : tetxView : ITextView -> identifier : string -> bool
-
-    /// Go to the "count" next tab window in the specified direction.  This will wrap 
-    /// around
-    abstract GoToNextTab : Path -> count : int -> unit
-
-    /// Go the nth tab.  The first tab can be accessed with both 0 and 1
-    abstract GoToTab : index : int -> unit
-
-    /// Get the name of the given ITextBuffer
-    abstract GetName : textBuffer : ITextBuffer -> string
-
-    /// Is the ITextBuffer in a dirty state?
-    abstract IsDirty : textBuffer : ITextBuffer -> bool
-
-<<<<<<< HEAD
-    /// Is the ITextBuffer readonly
-    abstract IsReadOnly : textBuffer : ITextBuffer -> bool
-=======
-    /// Is the ITextView visible to the user
-    abstract IsVisible : textView : ITextView -> bool
->>>>>>> 7e7bf072
-
-    /// Loads the new file into the existing window
-    abstract LoadFileIntoExistingWindow : filePath : string -> textBuffer : ITextBuffer -> HostResult
-
-    /// Loads the new file into a new existing window
-    abstract LoadFileIntoNewWindow : filePath : string -> HostResult
-
-    /// Run the host specific make operation
-    abstract Make : jumpToFirstError : bool -> arguments : string -> HostResult
-
-    /// Move to the view above the current one
-    abstract MoveViewUp : ITextView -> unit
-
-    /// Move to the view below the current one
-    abstract MoveViewDown : ITextView -> unit
-
-    /// Move to the view to the right of the current one
-    abstract MoveViewRight : ITextView -> unit
-
-    /// Move to the view to the right of the current one
-    abstract MoveViewLeft : ITextView -> unit
-
-    abstract NavigateTo : point : VirtualSnapshotPoint -> bool
-
-    /// Quit the application
-    abstract Quit : unit -> unit
-
-    /// Display the open file dialog 
-    abstract ShowOpenFileDialog : unit -> unit
-
-    /// Reload the contents of the ITextBuffer discarding any changes
-    abstract Reload : ITextBuffer -> bool
-
-    /// Save the provided ITextBuffer instance
-    abstract Save : ITextBuffer -> bool 
-
-    /// Save the current document as a new file with the specified name
-    abstract SaveTextAs : text:string -> filePath:string -> bool 
-
-    /// Close the provided view
-    abstract Close : ITextView -> unit
-
-    /// Split the views horizontally
-    abstract SplitViewHorizontally : ITextView -> HostResult
-
-    /// Split the views horizontally
-    abstract SplitViewVertically: ITextView -> HostResult
-
-    /// Raised when the visibility of an ITextView changes
-    [<CLIEvent>]
-    abstract IsVisibleChanged : IEvent<ITextView>
-
-module internal VimHostExtensions =
-    type IVimHost with 
-        member x.SaveAs (textView:ITextView) filePath = 
-            x.SaveTextAs (textView.TextSnapshot.GetText()) filePath
-
+    /// Is the ITextView visible to the user
+    abstract IsVisible : textView : ITextView -> bool
+
+    /// Loads the new file into the existing window
+    abstract LoadFileIntoExistingWindow : filePath : string -> textBuffer : ITextBuffer -> HostResult
+
+    /// Loads the new file into a new existing window
+    abstract LoadFileIntoNewWindow : filePath : string -> HostResult
+
+    /// Run the host specific make operation
+    abstract Make : jumpToFirstError : bool -> arguments : string -> HostResult
+
+    /// Move to the view above the current one
+    abstract MoveViewUp : ITextView -> unit
+
+    /// Move to the view below the current one
+    abstract MoveViewDown : ITextView -> unit
+
+    /// Move to the view to the right of the current one
+    abstract MoveViewRight : ITextView -> unit
+
+    /// Move to the view to the right of the current one
+    abstract MoveViewLeft : ITextView -> unit
+
+    abstract NavigateTo : point : VirtualSnapshotPoint -> bool
+
+    /// Quit the application
+    abstract Quit : unit -> unit
+
+    /// Display the open file dialog 
+    abstract ShowOpenFileDialog : unit -> unit
+
+    /// Reload the contents of the ITextBuffer discarding any changes
+    abstract Reload : ITextBuffer -> bool
+
+    /// Save the provided ITextBuffer instance
+    abstract Save : ITextBuffer -> bool 
+
+    /// Save the current document as a new file with the specified name
+    abstract SaveTextAs : text:string -> filePath:string -> bool 
+
+    /// Close the provided view
+    abstract Close : ITextView -> unit
+
+    /// Split the views horizontally
+    abstract SplitViewHorizontally : ITextView -> HostResult
+
+    /// Split the views horizontally
+    abstract SplitViewVertically: ITextView -> HostResult
+
+    /// Raised when the visibility of an ITextView changes
+    [<CLIEvent>]
+    abstract IsVisibleChanged : IEvent<ITextView>
+
+module internal VimHostExtensions =
+    type IVimHost with 
+        member x.SaveAs (textView:ITextView) filePath = 
+            x.SaveTextAs (textView.TextSnapshot.GetText()) filePath
+